--- conflicted
+++ resolved
@@ -17,12 +17,8 @@
 [submodule "sophia"]
 	path = third_party/sophia
 	url = https://github.com/tarantool/sophia.git
-<<<<<<< HEAD
 	branch = tarantool-1.7
-=======
 	ignore = dirty
-	branch = tarantool-1.6
->>>>>>> 42baf348
 [submodule "test-run"]
 	path = test-run
 	url = https://github.com/tarantool/test-run.git
