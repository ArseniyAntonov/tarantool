--- conflicted
+++ resolved
@@ -52,33 +52,7 @@
 
 extern struct tc tc;
 
-<<<<<<< HEAD
-void tc_print_tee(char *buf, size_t size) {
-	if (tc.tee_fd == -1)
-		return;
-	size_t off = 0;
-	do {
-		ssize_t r = write(tc.tee_fd, buf + off, size - off);
-		if (r == -1) {
-			printf("error: read(): %s\n", strerror(errno));
-			return;
-		}
-		off += r;
-	} while (off != size);
-}
-
-void tc_print_cmd2tee(char *prompt, char *cmd, int size) {
-	if (tc.tee_fd == -1)
-		return;
-	if (prompt)
-		tc_print_tee(prompt, strlen(prompt));
-	tc_print_tee(cmd, size);
-	tc_print_tee("\n", 1);
-}
-
-=======
 /*##################### Base printing functions #####################*/
->>>>>>> 7c7992c3
 void tc_print_buf(char *buf, size_t size) {
 	printf("%-.*s", (int)size, buf);
 	fflush(stdout);
