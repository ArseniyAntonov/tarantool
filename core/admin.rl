--- conflicted
+++ resolved
@@ -39,7 +39,6 @@
 #include <tbuf.h>
 #include <util.h>
 
-<<<<<<< HEAD
 static const char *help =
 	"available commands:" CRLF
 	" - help" CRLF
@@ -52,30 +51,11 @@
 	" - show stat" CRLF
 	" - save coredump" CRLF
 	" - save snapshot" CRLF
-	" - exec module command" CRLF;
+	" - exec module command" CRLF
+	" - reload configuration" CRLF;
 
 
 static const char unknown_command[] = "unknown command. try typing help." CRLF;
-=======
-static const char help[] =
-	"available commands:\r\n"
-	"help\r\n"
-	"exit\r\n"
-	"show info\r\n"
-	"show fiber\r\n"
-	"show configuration\r\n"
-	"show slab\r\n"
-	"show palloc\r\n"
-	"show stat\r\n"
-	"save coredump\r\n"
-	"save snapshot\r\n"
-	"exec module command\r\n"
-	"reload configuration\r\n"
-	;
-
-
-static const char unknown_command[] = "unknown command. try typing help.\r\n";
->>>>>>> e0839e9c
 
 %%{
 	machine admin;
@@ -106,8 +86,8 @@
 static void
 fail(struct tbuf *out, struct tbuf *err)
 {
-	tbuf_printf(out, "fail"
-			 "%.*s\r\n", err->len, (char *)err->data);
+	start(out);
+	tbuf_printf(out, "fail:%.*s" CRLF, err->len, (char *)err->data);
 	end(out);
 }
 
@@ -157,6 +137,13 @@
 			start(out);
 			mod_exec(strstart, strend - strstart, out);
 			end(out);
+		}
+
+		action reload_configuration {
+			if (reload_cfg(err))
+				fail(out, err);
+			else
+				ok(out);
 		}
 
 		eol = "\n" | "\r\n";
@@ -178,7 +165,6 @@
 		string = [^\r\n]+ >{strstart = p;}  %{strend = p;};
 		reload = "re"("l"("o"("a"("d")?)?)?)?;
 
-<<<<<<< HEAD
 		commands = (help			%help						|
 			    exit			%{return 0;}					|
 			    show " "+ info		%{start(out); mod_info(out); end(out);}		|
@@ -190,22 +176,8 @@
 			    save " "+ coredump		%{coredump(60); ok(out);}			|
 			    save " "+ snapshot		%{snapshot(NULL, 0); ok(out);}			|
 			    exec " "+ string		%mod_exec					|
-			    check " "+ slab		%{slab_validate(); ok(out);});
-=======
-		commands = (help			%{tbuf_append(out, help, sizeof(help));}		|
-			    exit			%{return 0;}						|
-			    show " "+ info		%{mod_info(out); end(out);}				|
-			    show " "+ fiber		%{fiber_info(out);end(out);}				|
-			    show " "+ configuration 	%show_configuration					|
-			    show " "+ slab		%{slab_stat(out);end(out);}				|
-			    show " "+ palloc		%{palloc_stat(out);end(out);}				|
-			    show " "+ stat		%{stat_print(out);end(out);}				|
-			    save " "+ coredump		%{coredump(60); ok(out);}				|
-			    save " "+ snapshot		%{snapshot(NULL, 0); ok(out);}				|
-			    exec " "+ string		%{mod_exec(strstart, strend - strstart, out); end(out);}|
-			    check " "+ slab		%{slab_validate(); ok(out);}				|
-			    reload " "+ configuration	%{if (reload_cfg(err)) { fail(out, err); } else { ok(out); }});
->>>>>>> e0839e9c
+			    check " "+ slab		%{slab_validate(); ok(out);}			|
+			    reload " "+ configuration	%reload_configuration);
 
 	        main := commands eol;
 		write init;
