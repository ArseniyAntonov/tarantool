--- conflicted
+++ resolved
@@ -25,12 +25,10 @@
     hash_index.cc
     tree_index.cc
     bitset_index.cc
-<<<<<<< HEAD
-    sophia_index.cc
-=======
     engine.cc
     engine_memtx.cc
->>>>>>> 10181362
+    engine_sophia.cc
+    sophia_index.cc
     space.cc
     alter.cc
     schema.cc
