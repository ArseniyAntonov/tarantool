/*
 * Copyright 2010-2016, Tarantool AUTHORS, please see AUTHORS file.
 *
 * Redistribution and use in source and binary forms, with or
 * without modification, are permitted provided that the following
 * conditions are met:
 *
 * 1. Redistributions of source code must retain the above
 *    copyright notice, this list of conditions and the
 *    following disclaimer.
 *
 * 2. Redistributions in binary form must reproduce the above
 *    copyright notice, this list of conditions and the following
 *    disclaimer in the documentation and/or other materials
 *    provided with the distribution.
 *
 * THIS SOFTWARE IS PROVIDED BY <COPYRIGHT HOLDER> ``AS IS'' AND
 * ANY EXPRESS OR IMPLIED WARRANTIES, INCLUDING, BUT NOT LIMITED
 * TO, THE IMPLIED WARRANTIES OF MERCHANTABILITY AND FITNESS FOR
 * A PARTICULAR PURPOSE ARE DISCLAIMED. IN NO EVENT SHALL
 * <COPYRIGHT HOLDER> OR CONTRIBUTORS BE LIABLE FOR ANY DIRECT,
 * INDIRECT, INCIDENTAL, SPECIAL, EXEMPLARY, OR CONSEQUENTIAL
 * DAMAGES (INCLUDING, BUT NOT LIMITED TO, PROCUREMENT OF
 * SUBSTITUTE GOODS OR SERVICES; LOSS OF USE, DATA, OR PROFITS; OR
 * BUSINESS INTERRUPTION) HOWEVER CAUSED AND ON ANY THEORY OF
 * LIABILITY, WHETHER IN CONTRACT, STRICT LIABILITY, OR TORT
 * (INCLUDING NEGLIGENCE OR OTHERWISE) ARISING IN ANY WAY OUT OF
 * THE USE OF THIS SOFTWARE, EVEN IF ADVISED OF THE POSSIBILITY OF
 * SUCH DAMAGE.
 */
#include "key_def.h"

#include <stdlib.h>
#include <stdio.h>

#include <msgpuck/msgpuck.h>

#include "trivia/util.h"
#include "scoped_guard.h"

#include "tuple_compare.h"
#include "tuple_hash.h"
#include "column_mask.h"

const char *field_type_strs[] = {
	/* [FIELD_TYPE_ANY]      = */ "any",
	/* [FIELD_TYPE_UNSIGNED] = */ "unsigned",
	/* [FIELD_TYPE_STRING]   = */ "string",
	/* [FIELD_TYPE_ARRAY]    = */ "array",
	/* [FIELD_TYPE_NUMBER]   = */ "number",
	/* [FIELD_TYPE_INTEGER]  = */ "integer",
	/* [FIELD_TYPE_SCALAR]   = */ "scalar",
};

enum field_type
field_type_by_name(const char *name)
{
	enum field_type field_type = STR2ENUM(field_type, name);
	/*
	 * FIELD_TYPE_ANY can't be used as type of indexed field,
	 * because it is internal type used only for filling
	 * struct tuple_format.fields array.
	 */
	if (field_type != field_type_MAX && field_type != FIELD_TYPE_ANY)
		return field_type;
	/* 'num' and 'str' in _index are deprecated since Tarantool 1.7 */
	if (strcasecmp(name, "num") == 0)
		return FIELD_TYPE_UNSIGNED;
	else if (strcasecmp(name, "str") == 0)
		return FIELD_TYPE_STRING;
	return field_type_MAX;
}

const char *mp_type_strs[] = {
	/* .MP_NIL    = */ "nil",
	/* .MP_UINT   = */ "unsigned",
	/* .MP_INT    = */ "integer",
	/* .MP_STR    = */ "string",
	/* .MP_BIN    = */ "blob",
	/* .MP_ARRAY  = */ "array",
	/* .MP_MAP    = */ "map",
	/* .MP_BOOL   = */ "boolean",
	/* .MP_FLOAT  = */ "float",
	/* .MP_DOUBLE = */ "double",
	/* .MP_EXT    = */ "extension",
};

const char *index_type_strs[] = { "HASH", "TREE", "BITSET", "RTREE" };

const char *rtree_index_distance_type_strs[] = { "EUCLID", "MANHATTAN" };

const char *func_language_strs[] = {"LUA", "C"};

const uint32_t key_mp_type[] = {
	/* [FIELD_TYPE_ANY]      =  */ UINT32_MAX,
	/* [FIELD_TYPE_UNSIGNED] =  */ 1U << MP_UINT,
	/* [FIELD_TYPE_STRING]   =  */ 1U << MP_STR,
	/* [FIELD_TYPE_ARRAY]    =  */ 1U << MP_ARRAY,
	/* [FIELD_TYPE_NUMBER]   =  */ (1U << MP_UINT) | (1U << MP_INT) |
		(1U << MP_FLOAT) | (1U << MP_DOUBLE),
	/* [FIELD_TYPE_INTEGER]  =  */ (1U << MP_UINT) | (1U << MP_INT),
	/* [FIELD_TYPE_SCALAR]   =  */ (1U << MP_UINT) | (1U << MP_INT) |
		(1U << MP_FLOAT) | (1U << MP_DOUBLE) | (1U << MP_STR) |
		(1U << MP_BIN) | (1U << MP_BOOL) | (1U << MP_NIL),
};

const char *opt_type_strs[] = {
	/* [OPT_BOOL]	= */ "boolean",
	/* [OPT_INT]	= */ "integer",
	/* [OPT_FLOAT]	= */ "float",
	/* [OPT_STR]	= */ "string",
};

const struct index_opts index_opts_default = {
	/* .unique              = */ true,
	/* .dimension           = */ 2,
	/* .distancebuf         = */ { '\0' },
	/* .distance            = */ RTREE_INDEX_DISTANCE_TYPE_EUCLID,
	/* .range_size          = */ 0,
	/* .page_size           = */ 0,
	/* .run_count_per_level = */ 2,
	/* .run_size_ratio      = */ 3.5,
	/* .bloom_fpr           = */ 0.05,
	/* .lsn                 = */ 0,
	/* .sql                 = */ NULL,
};

const struct opt_def index_opts_reg[] = {
	OPT_DEF("unique", OPT_BOOL, struct index_opts, is_unique),
	OPT_DEF("dimension", OPT_INT, struct index_opts, dimension),
	OPT_DEF("distance", OPT_STR, struct index_opts, distancebuf),
	OPT_DEF("range_size", OPT_INT, struct index_opts, range_size),
	OPT_DEF("page_size", OPT_INT, struct index_opts, page_size),
	OPT_DEF("run_count_per_level", OPT_INT, struct index_opts, run_count_per_level),
	OPT_DEF("run_size_ratio", OPT_FLOAT, struct index_opts, run_size_ratio),
	OPT_DEF("bloom_fpr", OPT_FLOAT, struct index_opts, bloom_fpr),
	OPT_DEF("lsn", OPT_INT, struct index_opts, lsn),
	OPT_DEF("sql", OPT_STRPTR, struct index_opts, sql),
	{ NULL, opt_type_MAX, 0, 0 },
};

/**
 * Destructor for struct index_opts.
 * The only relevant action so far is to free sql field if not-null.
 */
static void
index_opts_destroy(struct index_opts *opts)
{
	if (opts->sql) {
		free(opts->sql);
		opts->sql = 0;
	}
}

static const char *object_type_strs[] = {
	"unknown", "universe", "space", "function", "user", "role" };

enum schema_object_type
schema_object_type(const char *name)
{
	/**
	 * There may be other places in which we look object type by
	 * name, and they are case-sensitive, so be case-sensitive
	 * here too.
	 */
	int n_strs = sizeof(object_type_strs)/sizeof(*object_type_strs);
	int index = strindex(object_type_strs, name, n_strs);
	return (enum schema_object_type) (index == n_strs ? 0 : index);
}

const char *
schema_object_name(enum schema_object_type type)
{
	return object_type_strs[type];
}

struct key_def *
key_def_dup(const struct key_def *src)
{
	size_t sz = key_def_sizeof(src->part_count);
	struct key_def *res = (struct key_def *)malloc(sz);
	if (res == NULL) {
		diag_set(OutOfMemory, sz, "malloc", "res");
		return NULL;
	}
	memcpy(res, src, sz);
	return res;
}

static void
key_def_set_cmp(struct key_def *def)
{
	def->tuple_compare = tuple_compare_create(def);
	def->tuple_compare_with_key = tuple_compare_with_key_create(def);
	tuple_hash_func_set(def);
	tuple_extract_key_set(def);
}

box_key_def_t *
box_key_def_new(uint32_t *fields, uint32_t *types, uint32_t part_count)
{
	size_t sz = key_def_sizeof(part_count);
	box_key_def_t *key_def = (box_key_def_t *)malloc(sz);
	if (key_def == NULL) {
		diag_set(OutOfMemory, sz, "malloc", "struct key_def");
		return NULL;
	}
	key_def->part_count = part_count;

	for (uint32_t item = 0; item < part_count; ++item)
		key_def_set_part(key_def, item, fields[item],
				 (enum field_type)types[item]);
	return key_def;
}

void
box_key_def_delete(box_key_def_t *key_def)
{
	free(key_def);
}

struct index_def *
index_def_new(uint32_t space_id, const char *space_name,
	      uint32_t iid, const char *name, uint32_t name_len,
	      enum index_type type, const struct index_opts *opts,
	      uint32_t part_count)
{
	if (name_len > BOX_NAME_MAX) {
		diag_set(ClientError, ER_MODIFY_INDEX,
			 tt_cstr(name, name_len), space_name,
			 "index name is too long");
		error_log(diag_last_error(diag_get()));
		return NULL;
	}
	size_t sz = index_def_sizeof(part_count, name_len);
	/*
	 * Use calloc to zero all struct index_def attributes
	 * the comparator pointers.
	 */
	struct index_def *def = (struct index_def *) calloc(1, sz);
	if (def == NULL) {
		diag_set(OutOfMemory, sz, "malloc", "struct index_def");
		return NULL;
	}
	def->name = (char *)def + sz - name_len - 1;
	/* The trailing zero is ensured by calloc() */
	strncpy(def->name, name, name_len);
	if (!identifier_is_valid(def->name)) {
		diag_set(ClientError, ER_IDENTIFIER, def->name);
		free(def);
		return NULL;
	}
	def->type = type;
	def->space_id = space_id;
	def->iid = iid;
	def->opts = *opts;
	def->key_def.part_count = part_count;
	return def;
}

void
index_opts_dup(struct index_opts *dst, const struct index_opts *src)
{
	*dst = *src;
	if (src->sql) {
		dst->sql = (char*)strdup(src->sql);
		if (dst->sql == NULL)
		  diag_set(OutOfMemory, strlen(src->sql), "sql", "char *");
	}
}

struct index_def *
index_def_dup(const struct index_def *def)
{
	uint32_t name_len = strlen(def->name);
	size_t sz = index_def_sizeof(def->key_def.part_count, name_len);
	struct index_def *dup = (struct index_def *) malloc(sz);
	if (dup == NULL) {
		diag_set(OutOfMemory, sz, "malloc", "struct index_def");
		return NULL;
	}
	memcpy(dup, def, sz);
	rlist_create(&dup->link);
<<<<<<< HEAD
	index_opts_dup(&dup->opts, &def->opts);
=======
	dup->name = (char *)dup + sz - name_len - 1;
>>>>>>> 246a89ef
	return dup;
}

/** Free a key definition. */
void
index_def_delete(struct index_def *index_def)
{
	index_opts_destroy(&index_def->opts);
	free(index_def);
}

bool
index_def_change_requires_rebuild(struct index_def *old_index_def,
				  struct index_def *new_index_def)
{
	if (old_index_def->iid != new_index_def->iid ||
	    old_index_def->type != new_index_def->type ||
	    old_index_def->opts.is_unique != new_index_def->opts.is_unique ||
	    key_part_cmp(old_index_def->key_def.parts,
			 old_index_def->key_def.part_count,
			 new_index_def->key_def.parts,
			 new_index_def->key_def.part_count) != 0) {
		return true;
	}
	if (old_index_def->type == RTREE) {
		if (old_index_def->opts.dimension != new_index_def->opts.dimension
		    || old_index_def->opts.distance != new_index_def->opts.distance)
			return true;
	}
	return false;
}

int
key_part_cmp(const struct key_part *parts1, uint32_t part_count1,
	     const struct key_part *parts2, uint32_t part_count2)
{
	const struct key_part *part1 = parts1;
	const struct key_part *part2 = parts2;
	uint32_t part_count = MIN(part_count1, part_count2);
	const struct key_part *end = parts1 + part_count;
	for (; part1 != end; part1++, part2++) {
		if (part1->fieldno != part2->fieldno)
			return part1->fieldno < part2->fieldno ? -1 : 1;
		if ((int) part1->type != (int) part2->type)
			return (int) part1->type < (int) part2->type ? -1 : 1;
	}
	return part_count1 < part_count2 ? -1 : part_count1 > part_count2;
}

int
index_def_cmp(const struct index_def *key1, const struct index_def *key2)
{
	assert(key1->space_id == key2->space_id);
	if (key1->iid != key2->iid)
		return key1->iid < key2->iid ? -1 : 1;
	if (strcmp(key1->name, key2->name))
		return strcmp(key1->name, key2->name);
	if (key1->type != key2->type)
		return (int) key1->type < (int) key2->type ? -1 : 1;
	if (index_opts_cmp(&key1->opts, &key2->opts))
		return index_opts_cmp(&key1->opts, &key2->opts);

	return key_part_cmp(key1->key_def.parts, key1->key_def.part_count,
			    key2->key_def.parts, key2->key_def.part_count);
}

void
index_def_check(struct index_def *index_def, const char *space_name)

{
	if (index_def->iid >= BOX_INDEX_MAX) {
		tnt_raise(ClientError, ER_MODIFY_INDEX,
			  index_def->name, space_name,
			  "index id too big");
	}
	if (index_def->iid == 0 && index_def->opts.is_unique == false) {
		tnt_raise(ClientError, ER_MODIFY_INDEX,
			  index_def->name,
			  space_name,
			  "primary key must be unique");
	}
	if (index_def->key_def.part_count == 0) {
		tnt_raise(ClientError, ER_MODIFY_INDEX,
			  index_def->name,
			  space_name,
			  "part count must be positive");
	}
	if (index_def->key_def.part_count > BOX_INDEX_PART_MAX) {
		tnt_raise(ClientError, ER_MODIFY_INDEX,
			  index_def->name,
			  space_name,
			  "too many key parts");
	}
	for (uint32_t i = 0; i < index_def->key_def.part_count; i++) {
		assert(index_def->key_def.parts[i].type > FIELD_TYPE_ANY &&
		       index_def->key_def.parts[i].type < field_type_MAX);
		if (index_def->key_def.parts[i].fieldno > BOX_INDEX_FIELD_MAX) {
			tnt_raise(ClientError, ER_MODIFY_INDEX,
				  index_def->name,
				  space_name,
				  "field no is too big");
		}
		for (uint32_t j = 0; j < i; j++) {
			/*
			 * Courtesy to a user who could have made
			 * a typo.
			 */
			if (index_def->key_def.parts[i].fieldno ==
			    index_def->key_def.parts[j].fieldno) {
				tnt_raise(ClientError, ER_MODIFY_INDEX,
					  index_def->name,
					  space_name,
					  "same key part is indexed twice");
			}
		}
	}
}

void
key_def_set_part(struct key_def *def, uint32_t part_no,
		 uint32_t fieldno, enum field_type type)
{
	assert(part_no < def->part_count);
	assert(type > FIELD_TYPE_ANY && type < field_type_MAX);
	def->parts[part_no].fieldno = fieldno;
	def->parts[part_no].type = type;
	column_mask_set_fieldno(&def->column_mask, fieldno);
	/**
	 * When all parts are set, initialize the tuple
	 * comparator function.
	 */
	/* Last part is set, initialize the comparators. */
	bool all_parts_set = true;
	for (uint32_t i = 0; i < def->part_count; i++) {
		if (def->parts[i].type == FIELD_TYPE_ANY)
			all_parts_set = false;
	}
	if (all_parts_set)
		key_def_set_cmp(def);
}

int
key_def_snprint(char *buf, int size, const struct key_def *key_def)
{
	int total = 0;
	SNPRINT(total, snprintf, buf, size, "[");
	for (uint32_t i = 0; i < key_def->part_count; i++) {
		const struct key_part *part = &key_def->parts[i];
		assert(part->type < field_type_MAX);
		SNPRINT(total, snprintf, buf, size, "%d, '%s'",
			(int)part->fieldno, field_type_strs[part->type]);
		if (i < key_def->part_count - 1)
			SNPRINT(total, snprintf, buf, size, ", ");
	}
	SNPRINT(total, snprintf, buf, size, "]");
	return total;
}

size_t
key_def_sizeof_parts(const struct key_def *key_def)
{
	size_t size = 0;
	for (uint32_t i = 0; i < key_def->part_count; i++) {
		const struct key_part *part = &key_def->parts[i];
		size += mp_sizeof_array(2);
		size += mp_sizeof_uint(part->fieldno);
		assert(part->type < field_type_MAX);
		size += mp_sizeof_str(strlen(field_type_strs[part->type]));
	}
	return size;
}

char *
key_def_encode_parts(char *data, const struct key_def *key_def)
{
	for (uint32_t i = 0; i < key_def->part_count; i++) {
		const struct key_part *part = &key_def->parts[i];
		data = mp_encode_array(data, 2);
		data = mp_encode_uint(data, part->fieldno);
		assert(part->type < field_type_MAX);
		const char *type_str = field_type_strs[part->type];
		data = mp_encode_str(data, type_str, strlen(type_str));
	}
	return data;
}

int
key_def_decode_parts(struct key_def *key_def, const char **data)
{
	char buf[BOX_NAME_MAX];
	for (uint32_t i = 0; i < key_def->part_count; i++) {
		if (mp_typeof(**data) != MP_ARRAY) {
			diag_set(ClientError, ER_WRONG_INDEX_PARTS,
				 "expected an array");
			return -1;
		}
		uint32_t item_count = mp_decode_array(data);
		if (item_count < 1) {
			diag_set(ClientError, ER_WRONG_INDEX_PARTS,
				 "expected a non-empty array");
			return -1;
		}
		if (item_count < 2) {
			diag_set(ClientError, ER_WRONG_INDEX_PARTS,
				 "a field type is missing");
			return -1;
		}
		if (mp_typeof(**data) != MP_UINT) {
			diag_set(ClientError, ER_WRONG_INDEX_PARTS,
				 "field id must be an integer");
			return -1;
		}
		uint32_t field_no = (uint32_t) mp_decode_uint(data);
		if (mp_typeof(**data) != MP_STR) {
			diag_set(ClientError, ER_WRONG_INDEX_PARTS,
				 "field type must be a string");
			return -1;
		}
		uint32_t len;
		const char *str = mp_decode_str(data, &len);
		for (uint32_t j = 2; j < item_count; j++)
			mp_next(data);
		snprintf(buf, sizeof(buf), "%.*s", len, str);
		enum field_type field_type = field_type_by_name(buf);
		if (field_type == field_type_MAX) {
			diag_set(ClientError, ER_WRONG_INDEX_PARTS,
				 "unknown field type");
			return -1;
		}
		key_def_set_part(key_def, i, field_no, field_type);
	}
	return 0;
}

int
key_def_decode_parts_165(struct key_def *key_def, const char **data)
{
	char buf[BOX_NAME_MAX];
	for (uint32_t i = 0; i < key_def->part_count; i++) {
		uint32_t field_no = (uint32_t) mp_decode_uint(data);
		uint32_t len;
		const char *str = mp_decode_str(data, &len);
		snprintf(buf, sizeof(buf), "%.*s", len, str);
		enum field_type field_type = field_type_by_name(buf);
		if (field_type == field_type_MAX) {
			diag_set(ClientError, ER_WRONG_INDEX_PARTS,
				 "unknown field type");
			return -1;
		}
		key_def_set_part(key_def, i, field_no, field_type);
	}
	return 0;
}

const struct key_part *
key_def_find(const struct key_def *key_def, uint32_t fieldno)
{
	const struct key_part *part = key_def->parts;
	const struct key_part *end = part + key_def->part_count;
	for (; part != end; part++) {
		if (part->fieldno == fieldno)
			return part;
	}
	return NULL;
}

struct key_def *
key_def_merge(const struct key_def *first, const struct key_def *second)
{
	uint32_t new_part_count = first->part_count + second->part_count;
	/*
	 * Find and remove part duplicates, i.e. parts counted
	 * twice since they are present in both key defs.
	 */
	const struct key_part *part = second->parts;
	const struct key_part *end = part + second->part_count;
	for (; part != end; part++) {
		if (key_def_find(first, part->fieldno))
			--new_part_count;
	}

	struct key_def *new_def;
	new_def =  (struct key_def *)calloc(1, key_def_sizeof(new_part_count));
	if (new_def == NULL) {
		diag_set(OutOfMemory, key_def_sizeof(new_part_count), "malloc",
			 "new_def");
		return NULL;
	}
	new_def->part_count = new_part_count;
	/* Write position in the new key def. */
	uint32_t pos = 0;
	/* Append first key def's parts to the new index_def. */
	part = first->parts;
	end = part + first->part_count;
	for (; part != end; part++)
	     key_def_set_part(new_def, pos++, part->fieldno, part->type);

	/* Set-append second key def's part to the new key def. */
	part = second->parts;
	end = part + second->part_count;
	for (; part != end; part++) {
		if (key_def_find(first, part->fieldno))
			continue;
		key_def_set_part(new_def, pos++, part->fieldno, part->type);
	}
	return new_def;
}

int
key_validate_parts(struct key_def *key_def, const char *key,
		   uint32_t part_count)
{
	for (uint32_t part = 0; part < part_count; part++) {
		enum mp_type mp_type = mp_typeof(*key);
		mp_next(&key);

		if (key_mp_type_validate(key_def->parts[part].type, mp_type,
					 ER_KEY_PART_TYPE, part))
			return -1;
	}
	return 0;
}

const struct space_opts space_opts_default = {
	/* .temporary  = */ false,
	/* .sql        = */ NULL,
};

const struct opt_def space_opts_reg[] = {
	OPT_DEF("temporary", OPT_BOOL, struct space_opts, temporary),
	OPT_DEF("sql", OPT_STRPTR, struct space_opts, sql),
	{ NULL, opt_type_MAX, 0, 0 }
};

void
space_def_check(struct space_def *def, uint32_t namelen, uint32_t engine_namelen,
                int32_t errcode)
{
	if (def->id > BOX_SPACE_MAX) {
		tnt_raise(ClientError, errcode,
			  def->name,
			  "space id is too big");
	}
	if (namelen >= sizeof(def->name)) {
		tnt_raise(ClientError, errcode,
			  def->name,
			  "space name is too long");
	}
	identifier_check(def->name);
	if (engine_namelen >= sizeof(def->engine_name)) {
		tnt_raise(ClientError, errcode,
			  def->name,
			  "space engine name is too long");
	}
	identifier_check(def->engine_name);
}

bool
identifier_is_valid(const char *str)
{
	mbstate_t state;
	memset(&state, 0, sizeof(state));
	wchar_t w;
	ssize_t len = mbrtowc(&w, str, MB_CUR_MAX, &state);
	if (len <= 0)
		return false; /* invalid character or zero-length string */
	if (!iswalpha(w) && w != L'_')
		return false; /* fail to match [a-zA-Z_] */

	while ((len = mbrtowc(&w, str, MB_CUR_MAX, &state)) > 0) {
		if (!iswalnum(w) && w != L'_')
			return false; /* fail to match [a-zA-Z0-9_]* */
		str += len;
	}

	if (len < 0)
		return false; /* invalid character  */

	return true;
}

void
identifier_check(const char *str)
{
	if (! identifier_is_valid(str))
		tnt_raise(ClientError, ER_IDENTIFIER, str);
}
<|MERGE_RESOLUTION|>--- conflicted
+++ resolved
@@ -281,11 +281,8 @@
 	}
 	memcpy(dup, def, sz);
 	rlist_create(&dup->link);
-<<<<<<< HEAD
 	index_opts_dup(&dup->opts, &def->opts);
-=======
 	dup->name = (char *)dup + sz - name_len - 1;
->>>>>>> 246a89ef
 	return dup;
 }
 
