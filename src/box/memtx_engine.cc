--- conflicted
+++ resolved
@@ -629,11 +629,7 @@
 void
 MemtxEngine::recoverToCheckpoint(int64_t /* lsn */)
 {
-<<<<<<< HEAD
 	struct recovery *r = ::recovery;
-	m_state = MEMTX_READING_SNAPSHOT;
-=======
-	struct recovery_state *r = ::recovery;
 	assert(m_state == MEMTX_INITIALIZED);
 	/*
 	 * By default, enable fast start: bulk read of tuples
@@ -647,7 +643,6 @@
 	m_state = (r->snap_dir.panic_if_error ?
 		   MEMTX_READING_SNAPSHOT : MEMTX_OK);
 
->>>>>>> fe1519ed
 	/* Process existing snapshot */
 	recover_snap(r);
 	/* Replace server vclock using the data from snapshot */
