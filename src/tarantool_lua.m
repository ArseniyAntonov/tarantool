/*
 * Redistribution and use in source and binary forms, with or
 * without modification, are permitted provided that the following
 * conditions are met:
 *
 * 1. Redistributions of source code must retain the above
 *    copyright notice, this list of conditions and the
 *    following disclaimer.
 *
 * 2. Redistributions in binary form must reproduce the above
 *    copyright notice, this list of conditions and the following
 *    disclaimer in the documentation and/or other materials
 *    provided with the distribution.
 *
 * THIS SOFTWARE IS PROVIDED BY <COPYRIGHT HOLDER> ``AS IS'' AND
 * ANY EXPRESS OR IMPLIED WARRANTIES, INCLUDING, BUT NOT LIMITED
 * TO, THE IMPLIED WARRANTIES OF MERCHANTABILITY AND FITNESS FOR
 * A PARTICULAR PURPOSE ARE DISCLAIMED. IN NO EVENT SHALL
 * <COPYRIGHT HOLDER> OR CONTRIBUTORS BE LIABLE FOR ANY DIRECT,
 * INDIRECT, INCIDENTAL, SPECIAL, EXEMPLARY, OR CONSEQUENTIAL
 * DAMAGES (INCLUDING, BUT NOT LIMITED TO, PROCUREMENT OF
 * SUBSTITUTE GOODS OR SERVICES; LOSS OF USE, DATA, OR PROFITS; OR
 * BUSINESS INTERRUPTION) HOWEVER CAUSED AND ON ANY THEORY OF
 * LIABILITY, WHETHER IN CONTRACT, STRICT LIABILITY, OR TORT
 * (INCLUDING NEGLIGENCE OR OTHERWISE) ARISING IN ANY WAY OUT OF
 * THE USE OF THIS SOFTWARE, EVEN IF ADVISED OF THE POSSIBILITY OF
 * SUCH DAMAGE.
 */
#include <tarantool_lua.h>
#include <tarantool.h>

#include "lua.h"
#include "lauxlib.h"
#include "lualib.h"

#include "lj_obj.h"
#include "lj_ctype.h"
#include "lj_cdata.h"
#include "lj_cconv.h"
#include "lj_state.h"

#include "pickle.h"
#include "fiber.h"
#include <ctype.h>
<<<<<<< HEAD
#include "tarantool_lua_info.h"
#include "tarantool_lua_slab.h"
=======
#include "tarantool_lua_stat.h"
>>>>>>> 65fb1b88

#include TARANTOOL_CONFIG


/**
 * tarantool start-up file
 */
#define TARANTOOL_LUA_INIT_SCRIPT "init.lua"

struct lua_State *tarantool_L;

/**
 * Remember the output of the administrative console in the
 * registry, to use with 'print'.
 */
static void
tarantool_lua_set_out(struct lua_State *L, const struct tbuf *out)
{
	lua_pushthread(L);
	if (out)
		lua_pushlightuserdata(L, (void *) out);
	else
		lua_pushnil(L);
	lua_settable(L, LUA_REGISTRYINDEX);
}

/**
 * dup out from parent to child L. Used in fiber_create
 */
static void
tarantool_lua_dup_out(struct lua_State *L, struct lua_State *child_L)
{
	lua_pushthread(L);
	lua_gettable(L, LUA_REGISTRYINDEX);
	struct tbuf *out = (struct tbuf *) lua_topointer(L, -1);
	/* pop 'out' */
	lua_pop(L, 1);
	if (out)
		tarantool_lua_set_out(child_L, out);
}


/*
 * {{{ box Lua library: common functions
 */

const char *boxlib_name = "box";

/**
 * Pack our BER integer into luaL_Buffer
 */
static void
luaL_addvarint32(luaL_Buffer *b, u32 u32)
{
	char varint_buf[sizeof(u32)+1];
	struct tbuf tbuf = { .size = 0, .capacity = sizeof(varint_buf),
		.data = varint_buf };
	write_varint32(&tbuf, u32);
	luaL_addlstring(b, tbuf.data, tbuf.size);
}

uint64_t
tarantool_lua_tointeger64(struct lua_State *L, int idx)
{
	uint64_t result = 0;

	switch (lua_type(L, idx)) {
	case LUA_TNUMBER:
		result = lua_tointeger(L, idx);
		break;
	case LUA_TSTRING:
	{
		const char *arg = luaL_checkstring(L, idx);
		char *arge;
		errno = 0;
		result = strtoull(arg, &arge, 10);
		if (errno != 0 || arge == arg)
			luaL_error(L, "lua_tointeger64: bad argument");
		break;
	}
	case LUA_TCDATA:
	{
		if (lua_type(L, idx) != LUA_TCDATA)
			luaL_error(L, "lua_tointeger64: cdata expected");
		GCcdata *cd = cdataV(L->base + (idx - 1));
		if (cd->typeid != CTID_INT64 && cd->typeid != CTID_UINT64)
			luaL_error(L,
				   "lua_tointeger64: unsupported cdata type");
		result = *(uint64_t*)cdataptr(cd);
		break;
	}
	default:
		luaL_error(L, "lua_tointeger64: unsupported type");
	}

	return result;
}

/**
 * Convert box.pack() format specifier to Tarantool
 * binary protocol UPDATE opcode
 */
static char format_to_opcode(char format)
{
	switch (format) {
	case '=': return 0;
	case '+': return 1;
	case '&': return 2;
	case '^': return 3;
	case '|': return 4;
	case ':': return 5;
	case '#': return 6;
	case '!': return 7;
	case '-': return 8;
	default: return format;
	}
}

/**
 * To use Tarantool/Box binary protocol primitives from Lua, we
 * need a way to pack Lua variables into a binary representation.
 * We do it by exporting a helper function
 *
 * box.pack(format, args...)
 *
 * which takes the format, which is very similar to Perl 'pack'
 * format, and a list of arguments, and returns a binary string
 * which has the arguments packed according to the format.
 *
 * For example, a typical SELECT packet packs in Lua like this:
 *
 * pkt = box.pack("iiiiiip", -- pack format
 *                         0, -- space id
 *                         0, -- index id
 *                         0, -- offset
 *                         2^32, -- limit
 *                         1, -- number of SELECT arguments
 *                         1, -- tuple cardinality
 *                         key); -- the key to use for SELECT
 *
 * @sa doc/box-protocol.txt, binary protocol description
 * @todo: implement box.unpack(format, str), for testing purposes
 */
static int
lbox_pack(struct lua_State *L)
{
	luaL_Buffer b;
	const char *format = luaL_checkstring(L, 1);
	/* first arg comes second */
	int i = 2;
	int nargs = lua_gettop(L);
	u32 u32buf;
	u64 u64buf;
	size_t size;
	const char *str;

	luaL_buffinit(L, &b);

	while (*format) {
		if (i > nargs)
			luaL_error(L, "box.pack: argument count does not match "
				   "the format");
		switch (*format) {
		case 'B':
		case 'b':
			/* signed and unsigned 8-bit integers */
			u32buf = lua_tointeger(L, i);
			if (u32buf > 0xff)
				luaL_error(L, "box.pack: argument too big for "
					   "8-bit integer");
			luaL_addchar(&b, (char) u32buf);
			break;
		case 'I':
		case 'i':
			/* signed and unsigned 32-bit integers */
			u32buf = lua_tointeger(L, i);
			luaL_addlstring(&b, (char *) &u32buf, sizeof(u32));
			break;
		case 'L':
		case 'l':
			/* signed and unsigned 64-bit integers */
			u64buf = tarantool_lua_tointeger64(L, i);
			luaL_addlstring(&b, (char *) &u64buf, sizeof(u64));
			break;
		case 'w':
			/* Perl 'pack' BER-encoded integer */
			luaL_addvarint32(&b, lua_tointeger(L, i));
			break;
		case 'A':
		case 'a':
			/* A sequence of bytes */
			str = luaL_checklstring(L, i, &size);
			luaL_addlstring(&b, str, size);
			break;
		case 'P':
		case 'p':
			if (lua_type(L, i) == LUA_TNUMBER) {
				u32buf = (u32) lua_tointeger(L, i);
				str = (char *) &u32buf;
				size = sizeof(u32);
			} else if (lua_type(L, i) == LUA_TCDATA) {
				u64buf = tarantool_lua_tointeger64(L, i);
				str = (char *) &u64buf;
				size = sizeof(u64);
			} else {
				str = luaL_checklstring(L, i, &size);
			}
			luaL_addvarint32(&b, size);
			luaL_addlstring(&b, str, size);
			break;
		case '=':
			/* update tuple set foo = bar */
		case '+':
			/* set field += val */
		case '-':
			/* set field -= val */
		case '&':
			/* set field & =val */
		case '|':
			/* set field |= val */
		case '^':
			/* set field ^= val */
		case ':':
			/* splice */
		case '#':
			/* delete field */
		case '!':
			/* insert field */
			/* field no */
			u32buf = (u32) lua_tointeger(L, i);
			luaL_addlstring(&b, (char *) &u32buf, sizeof(u32));
			luaL_addchar(&b, format_to_opcode(*format));
			break;
		default:
			luaL_error(L, "box.pack: unsupported pack "
				   "format specifier '%c'", *format);
		}
		i++;
		format++;
	}
	luaL_pushresult(&b);
	return 1;
}

static GCcdata*
luaL_pushcdata(struct lua_State *L, CTypeID id, int bits)
{
	CTState *cts = ctype_cts(L);
	CType *ct = ctype_raw(cts, id);
	CTSize sz;
	lj_ctype_info(cts, id, &sz);
	GCcdata *cd = lj_cdata_new(cts, id, bits);
	TValue *o = L->top;
	setcdataV(L, o, cd);
	lj_cconv_ct_init(cts, ct, sz, cdataptr(cd), o, 0);
	incr_top(L);
	return cd;
}

int
luaL_pushnumber64(struct lua_State *L, uint64_t val)
{
	GCcdata *cd = luaL_pushcdata(L, CTID_UINT64, 8);
	*(uint64_t*)cdataptr(cd) = val;
	return 1;
}

static int
lbox_unpack(struct lua_State *L)
{
	const char *format = luaL_checkstring(L, 1);
	/* first arg comes second */
	int i = 2;
	int nargs = lua_gettop(L);
	size_t size;
	const char *str;
	u32 u32buf;

	while (*format) {
		if (i > nargs)
			luaL_error(L, "box.unpack: argument count does not "
				   "match the format");
		switch (*format) {
		case 'i':
			str = lua_tolstring(L, i, &size);
			if (str == NULL || size != sizeof(u32))
				luaL_error(L, "box.unpack('%c'): got %d bytes "
					   "(expected: 4)", *format,
					   (int) size);
			u32buf = * (u32 *) str;
			lua_pushnumber(L, u32buf);
			break;
		case 'l':
		{
			str = lua_tolstring(L, i, &size);
			if (str == NULL || size != sizeof(u64))
				luaL_error(L, "box.unpack('%c'): got %d bytes "
					   "(expected: 8)", *format,
					   (int) size);
			GCcdata *cd = luaL_pushcdata(L, CTID_UINT64, 8);
			uint64_t *u64buf = (uint64_t*)cdataptr(cd);
			*u64buf = *(u64*)str;
			break;
		}
		default:
			luaL_error(L, "box.unpack: unsupported pack "
				   "format specifier '%c'", *format);
		}
		i++;
		format++;
	}
	return i-2;
}

/**
 * descriptor for box methods
 */
static const struct luaL_reg boxlib[] = {
	{"pack", lbox_pack},
	{"unpack", lbox_unpack},
	{NULL, NULL}
};

/*
 * }}}
 */

/* {{{ box.fiber Lua library: access to Tarantool/Box fibers
 *
 * Each fiber can be running, suspended or dead.
 * A fiber is created (box.fiber.create()) suspended.
 * It can be started with box.fiber.resume(), yield
 * the control back with box.fiber.yield() end
 * with return or just by reaching the end of the
 * function.
 *
 * A fiber can also be attached or detached.
 * An attached fiber is a child of the creator,
 * and is running only if the creator has called
 * box.fiber.resume(). A detached fiber is a child of
 * Tarntool/Box internal 'sched' fiber, and is gets
 * scheduled only if there is a libev event associated
 * with it.
 * To detach, a running fiber must invoke box.fiber.detach().
 * A detached fiber loses connection with its parent
 * forever.
 *
 * All fibers are part of the fiber registry, box.fiber.
 * This registry can be searched either by
 * fiber id (fid), which is numeric, or by fiber name,
 * which is a string. If there is more than one
 * fiber with the given name, the first fiber that
 * matches is returned.
 *
 * Once fiber chunk is done or calls "return",
 * the fiber is considered dead. Its carcass is put into
 * fiber pool, and can be reused when another fiber is
 * created.
 *
 * A runaway fiber can be stopped with fiber.cancel().
 * fiber.cancel(), however, is advisory -- it works
 * only if the runaway fiber is calling fiber.testcancel()
 * once in a while. Most box.* hooks, such as box.delete()
 * or box.update(), are calling fiber.testcancel().
 *
 * Thus a runaway fiber can really only become cuckoo
 * if it does a lot of computations and doesn't check
 * whether it's been cancelled (just don't do that).
 *
 * The other potential problem comes from detached
 * fibers which never get scheduled, because are subscribed
 * or get no events. Such morphing fibers can be killed
 * with box.fiber.cancel(), since box.fiber.cancel()
 * sends an asynchronous wakeup event to the fiber.
 */

static const char *fiberlib_name = "box.fiber";

enum fiber_state { DONE, YIELD, DETACH };

/**
 * @pre: stack top contains a table
 * @post: sets table field specified by name of the table on top
 * of the stack to a weak kv table and pops that weak table.
 */
static void
lbox_create_weak_table(struct lua_State *L, const char *name)
{
	lua_newtable(L);
	/* and a metatable */
	lua_newtable(L);
	/* weak keys and values */
	lua_pushstring(L, "kv");
	/* pops 'kv' */
	lua_setfield(L, -2, "__mode");
	/* pops the metatable */
	lua_setmetatable(L, -2);
	/* assigns and pops table */
	lua_setfield(L, -2, name);
	/* gets memoize back. */
	lua_getfield(L, -1, name);
	assert(! lua_isnil(L, -1));
}

/**
 * Push a userdata for the given fiber onto Lua stack.
 */
static void
lbox_pushfiber(struct lua_State *L, struct fiber *f)
{
	/*
	 * Use 'memoize'  pattern and keep a single userdata for
	 * the given fiber.
	 */
	luaL_getmetatable(L, fiberlib_name);
	int top = lua_gettop(L);
	lua_getfield(L, -1, "memoize");
	if (lua_isnil(L, -1)) {
		/* first access - instantiate memoize */
		/* pop the nil */
		lua_pop(L, 1);
		/* create memoize table */
		lbox_create_weak_table(L, "memoize");
	}
	/* Find out whether the fiber is  already in the memoize table. */
	lua_pushlightuserdata(L, f);
	lua_gettable(L, -2);
	if (lua_isnil(L, -1)) {
		/* no userdata for fiber created so far */
		/* pop the nil */
		lua_pop(L, 1);
		/* push the key back */
		lua_pushlightuserdata(L, f);
		/* create a new userdata */
		void **ptr = lua_newuserdata(L, sizeof(void *));
		*ptr = f;
		luaL_getmetatable(L, fiberlib_name);
		lua_setmetatable(L, -2);
		/* memoize it */
		lua_settable(L, -3);
		lua_pushlightuserdata(L, f);
		/* get it back */
		lua_gettable(L, -2);
	}
	/*
	 * Here we have a userdata on top of the stack and
	 * possibly some garbage just under the top. Move the
	 * result to the beginning of the stack and clear the rest.
	 */
	/* moves the current top to the old top */
	lua_replace(L, top);
	/* clears everything after the old top */
	lua_settop(L, top);
}

static struct fiber *
lbox_checkfiber(struct lua_State *L, int index)
{
	return *(void **) luaL_checkudata(L, index, fiberlib_name);
}

static struct fiber *
lua_isfiber(struct lua_State *L, int narg)
{
	if (lua_getmetatable(L, narg) == 0)
		return NULL;
	luaL_getmetatable(L, fiberlib_name);
	struct fiber *f = NULL;
	if (lua_equal(L, -1, -2))
		f = * (void **) lua_touserdata(L, narg);
	lua_pop(L, 2);
	return f;
}

static int
lbox_fiber_id(struct lua_State *L)
{
	struct fiber *f = lbox_checkfiber(L, 1);
	lua_pushinteger(L, f->fid);
	return 1;
}

static struct lua_State *
box_lua_fiber_get_coro(struct lua_State *L, struct fiber *f)
{
	lua_pushlightuserdata(L, f);
	lua_gettable(L, LUA_REGISTRYINDEX);
	struct lua_State *child_L = lua_tothread(L, -1);
	lua_pop(L, 1);
	return child_L;
}

static void
box_lua_fiber_clear_coro(struct lua_State *L, struct fiber *f)
{
	lua_pushlightuserdata(L, f);
	lua_pushnil(L);
	lua_settable(L, LUA_REGISTRYINDEX);
}

/**
 * To yield control to the calling fiber
 * we need to be able to find the caller of an
 * attached fiber. Instead of passing the caller
 * around on the child fiber stack, we create a
 * weak table associated with child fiber
 * lua_State, and save the caller in it.
 *
 * When the child fiber lua thread is garbage collected,
 * the table is automatically cleared.
 */
static void
box_lua_fiber_push_caller(struct lua_State *child_L)
{
	luaL_getmetatable(child_L, fiberlib_name);
	lua_getfield(child_L, -1, "callers");
	if (lua_isnil(child_L, -1)) {
		lua_pop(child_L, 1);
		lbox_create_weak_table(child_L, "callers");
	}
	lua_pushthread(child_L);
	lua_pushlightuserdata(child_L, fiber);
	lua_settable(child_L, -3);
	/* Pop the fiberlib metatable and callers table. */
	lua_pop(child_L, 2);
}


static struct fiber *
box_lua_fiber_get_caller(struct lua_State *L)
{
	luaL_getmetatable(L, fiberlib_name);
	lua_getfield(L, -1, "callers");
	lua_pushthread(L);
	lua_gettable(L, -2);
	struct fiber *caller = lua_touserdata(L, -1);
	/* Pop the caller, the callers table, the fiberlib metatable. */
	lua_pop(L, 3);
	return caller;
}

static int
lbox_fiber_gc(struct lua_State *L)
{
	struct fiber *f = lbox_checkfiber(L, 1);
	struct lua_State *child_L = box_lua_fiber_get_coro(L, f);
	/*
	 * A non-NULL coro is an indicator of a 1) alive,
	 * 2) suspended and 3) attached fiber. The coro is
	 * an outlet to pass arguments in and out the Lua
	 * routine being executed by the fiber (see fiber.resume()
	 * and fiber.yield()), and as soon as the Lua routine
	 * completes, the "plug" is shut down (see
	 * box_lua_fiber_run()). When its routine completes,
	 * the fiber recycles itself.
	 * Likewise, when a fiber becomes detached, this plug is
	 * removed, since we no longer need to pass arguments
	 * to and from it, and 'sched' garbage collects all detached
	 * fibers (see lbox_fiber_detach()).
	 * We also know that the fiber is suspended, not running,
	 * because any running and attached fiber is referenced,
	 * if only by the fiber which called lbox_lua_resume()
	 * on it. lbox_lua_resume() is the only entry point
	 * to resume an attached fiber.
	 */
	if (child_L) {
		assert(f != fiber && child_L != L);
		/*
		 * Garbage collect the associated coro.
		 * Do it first, since the cancelled fiber
		 * can get recycled quickly.
		 */
		box_lua_fiber_clear_coro(L, f);
		/*
		 * Cancel and recycle the fiber. This
		 * returns only after the fiber has died.
		 */
		fiber_cancel(f);
	}
	return 0;
}

/**
 * Detach the current fiber.
 */
static int
lbox_fiber_detach(struct lua_State *L)
{
	if (box_lua_fiber_get_coro(L, fiber) == NULL)
		luaL_error(L, "fiber.detach(): not attached");
	struct fiber *caller = box_lua_fiber_get_caller(L);
	/* Clear the caller, to avoid a reference leak. */
	/* Request a detach. */
	lua_pushinteger(L, DETACH);
	fiber_yield_to(caller);
	return 0;
}

static void
box_lua_fiber_run(void *arg __attribute__((unused)))
{
	fiber_testcancel();
	fiber_setcancelstate(false);

	struct lua_State *L = box_lua_fiber_get_coro(tarantool_L, fiber);
	/*
	 * Reference the coroutine to make sure it's not garbage
	 * collected when detached.
	 */
	lua_pushthread(L);
	int coro_ref = luaL_ref(L, LUA_REGISTRYINDEX);
	/*
	 * Lua coroutine.resume() returns true/false for
	 * completion status plus whatever the coroutine main
	 * function returns. Follow this style here.
	 */
	@try {
		lua_call(L, lua_gettop(L) - 1, LUA_MULTRET);
		/* push completion status */
		lua_pushboolean(L, true);
		/* move 'true' to stack start */
		lua_insert(L, 1);
	} @catch (FiberCancelException *e) {
		box_lua_fiber_clear_coro(tarantool_L, fiber);
		/*
		 * Note: FiberCancelException leaves garbage on
		 * coroutine stack. This is OK since it is only
		 * possible to cancel a fiber which is not
		 * scheduled, and cancel() is synchronous.
		 */
		@throw;
	} @catch (tnt_Exception *e) {
		/* pop any possible garbage */
		lua_settop(L, 0);
		/* completion status */
		lua_pushboolean(L, false);
		/* error message */
		lua_pushstring(L, [e errmsg]);

		if (box_lua_fiber_get_coro(tarantool_L, fiber) == NULL) {
			/* The fiber is detached, log the error. */
			[e log];
		}
	} @catch (...) {
		lua_settop(L, 1);
		/*
		 * The error message is already there.
		 * Add completion status.
		 */
		lua_pushboolean(L, false);
		lua_insert(L, -2);
		if (box_lua_fiber_get_coro(tarantool_L, fiber) == NULL &&
		    lua_tostring(L, -1) != NULL) {

			/* The fiber is detached, log the error. */
			say_error("%s", lua_tostring(L, -1));
		}
	} @finally {
		/*
		 * If the coroutine has detached itself, collect
		 * its resources here.
		 */
		luaL_unref(L, LUA_REGISTRYINDEX, coro_ref);
	}
	/*
	 * L stack contains nothing but call results.
	 * If we're still attached, synchronously pass
	 * them to the caller, and then terminate.
	 */
	if (box_lua_fiber_get_coro(L, fiber)) {
		struct fiber *caller = box_lua_fiber_get_caller(L);
		lua_pushinteger(L, DONE);
		fiber_yield_to(caller);
	}
}

/** @retval true if check failed, false otherwise */
static bool
fiber_checkstack(struct lua_State *L)
{
	struct fiber *f = fiber;
	const int MAX_STACK_DEPTH = 16;
	int depth = 1;
	while ((L = box_lua_fiber_get_coro(L, f)) != NULL) {
		if (depth++ == MAX_STACK_DEPTH)
			return true;
		f = box_lua_fiber_get_caller(L);
	}
	return false;
}


static int
lbox_fiber_create(struct lua_State *L)
{
	if (lua_gettop(L) != 1 || !lua_isfunction(L, 1))
		luaL_error(L, "fiber.create(function): bad arguments");
	if (fiber_checkstack(L))
		luaL_error(L, "fiber.create(function): recursion limit"
			   " reached");

	struct fiber *f = fiber_create("lua", -1, box_lua_fiber_run, NULL);
	/* Initially the fiber is cancellable */
	f->flags |= FIBER_USER_MODE | FIBER_CANCELLABLE;

	/* associate coro with fiber */
	lua_pushlightuserdata(L, f);
	struct lua_State *child_L = lua_newthread(L);
	lua_settable(L, LUA_REGISTRYINDEX);
	/* Move the argument (function of the coro) to the new coro */
	lua_xmove(L, child_L, 1);
	lbox_pushfiber(L, f);
	return 1;
}

static int
lbox_fiber_resume(struct lua_State *L)
{
	struct fiber *f = lbox_checkfiber(L, 1);
	if (f->fid == 0)
		luaL_error(L, "fiber.resume(): the fiber is dead");
	struct lua_State *child_L = box_lua_fiber_get_coro(L, f);
	if (child_L == NULL)
		luaL_error(L, "fiber.resume(): can't resume a "
			   "detached fiber");
	int nargs = lua_gettop(L) - 1;
	if (nargs > 0)
		lua_xmove(L, child_L, nargs);
	/* dup 'out' for admin fibers */
	tarantool_lua_dup_out(L, child_L);
	int fid = f->fid;
	/* Silent compiler warnings in a release build. */
	(void) fid;
	box_lua_fiber_push_caller(child_L);
	/*
	 * We don't use fiber_call() since this breaks any sort
	 * of yield in the called fiber: for a yield to work,
	 * the callee got to be scheduled by 'sched'.
	 */
	fiber_yield_to(f);
	/*
	 * The called fiber could have done only 3 things:
	 * - yielded to us (then we should grab its return)
	 * - completed (grab return values, wake up the fiber,
	 *   so that it can die)
	 * - detached (grab return values, wakeup the fiber so it
	 *   can continue).
	 */
	assert(f->fid == fid);
	tarantool_lua_set_out(child_L, NULL);
	/* Find out the state of the child fiber. */
	enum fiber_state child_state = lua_tointeger(child_L, -1);
	lua_pop(child_L, 1);
	/* Get the results */
	nargs = lua_gettop(child_L);
	lua_xmove(child_L, L, nargs);
	if (child_state != YIELD) {
		/*
		 * The fiber is dead or requested a detach.
		 * Garbage collect the associated coro.
		 */
		box_lua_fiber_clear_coro(L, f);
		if (child_state == DETACH) {
			/*
			 * Schedule the runaway child at least
			 * once.
			 */
			fiber_wakeup(f);
		} else {
			/* Synchronously reap a dead child. */
			fiber_call(f);
		}
	}
	return nargs;
}

/**
 * Yield the current fiber.
 *
 * Yield control to the calling fiber -- if the fiber
 * is attached, or to sched otherwise.
 * If the fiber is attached, whatever arguments are passed
 * to this call, are passed on to the calling fiber.
 * If the fiber is detached, simply returns everything back.
 */
static int
lbox_fiber_yield(struct lua_State *L)
{
	/*
	 * Yield to the caller. The caller will take care of
	 * whatever arguments are taken.
	 */
	fiber_setcancelstate(true);
	if (box_lua_fiber_get_coro(L, fiber) == NULL) {
		fiber_wakeup(fiber);
		fiber_yield();
		fiber_testcancel();
	} else {
		struct fiber *caller = box_lua_fiber_get_caller(L);
		lua_pushinteger(L, YIELD);
		fiber_yield_to(caller);
	}
	fiber_setcancelstate(false);
	/*
	 * Got resumed. Return whatever the caller has passed
	 * to us with box.fiber.resume().
	 * As a side effect, the detached fiber which yields
	 * to sched always gets back whatever it yields.
	 */
	return lua_gettop(L);
}

static bool
fiber_is_caller(struct lua_State *L, struct fiber *f) {
	struct fiber *child = fiber;
	while ((L = box_lua_fiber_get_coro(L, child)) != NULL) {
		struct fiber *caller = box_lua_fiber_get_caller(L);
		if (caller == f)
			return true;
		child = caller;
	}
	return false;
}

/**
 * Get fiber status.
 * This follows the rules of Lua coroutine.status() function:
 * Returns the status of fibier, as a string:
 * - "running", if the fiber is running (that is, it called status);
 * - "suspended", if the fiber is suspended in a call to yield(),
 *    or if it has not started running yet;
 * - "normal" if the fiber is active but not running (that is,
 *   it has resumed another fiber);
 * - "dead" if the fiber has finished its body function, or if it
 *   has stopped with an error.
 */
static int
lbox_fiber_status(struct lua_State *L)
{
	struct fiber *f = lbox_checkfiber(L, 1);
	const char *status;
	if (f->fid == 0) {
		/* This fiber is dead. */
		status = "dead";
	} else if (f == fiber) {
		/* The fiber is the current running fiber. */
		status = "running";
	} else if (fiber_is_caller(L, f)) {
		/* The fiber is current fiber's caller. */
		status = "normal";
	} else {
		/* None of the above: must be suspended. */
		status = "suspended";
	}
	lua_pushstring(L, status);
	return 1;
}

/** Get or set fiber name.
 * With no arguments, gets or sets the current fiber
 * name. It's also possible to get/set the name of
 * another fiber.
 */
static int
lbox_fiber_name(struct lua_State *L)
{
	struct fiber *f = fiber;
	int name_index = 1;
	if (lua_gettop(L) >= 1 && lua_isfiber(L, 1)) {
		f = lbox_checkfiber(L, 1);
		name_index = 2;
	}
	if (lua_gettop(L) == name_index) {
		/* Set name. */
		const char *name = luaL_checkstring(L, name_index);
		fiber_set_name(f, name);
		return 0;
	} else {
		lua_pushstring(L, f->name);
		return 1;
	}
}

/**
 * Yield to the sched fiber and sleep.
 * @param[in]  amount of time to sleep (double)
 *
 * Only the current fiber can be made to sleep.
 */
static int
lbox_fiber_sleep(struct lua_State *L)
{
	if (! lua_isnumber(L, 1) || lua_gettop(L) != 1)
		luaL_error(L, "fiber.sleep(delay): bad arguments");
	double delay = lua_tonumber(L, 1);
	fiber_setcancelstate(true);
	fiber_sleep(delay);
	fiber_setcancelstate(false);
	return 0;
}

static int
lbox_fiber_self(struct lua_State *L)
{
	lbox_pushfiber(L, fiber);
	return 1;
}

static int
lbox_fiber_find(struct lua_State *L)
{
	int fid = lua_tointeger(L, -1);
	struct fiber *f = fiber_find(fid);
	if (f)
		lbox_pushfiber(L, f);
	else
		lua_pushnil(L);
	return 1;
}

/**
 * Running and suspended fibers can be cancelled.
 * Zombie fibers can't.
 */
static int
lbox_fiber_cancel(struct lua_State *L)
{
	struct fiber *f = lbox_checkfiber(L, 1);
	if (! (f->flags & FIBER_USER_MODE))
		luaL_error(L, "fiber.cancel(): subject fiber does "
			   "not permit cancel");
	fiber_cancel(f);
	return 0;
}

/**
 * Check if this current fiber has been cancelled and
 * throw an exception if this is the case.
 */

static int
lbox_fiber_testcancel(struct lua_State *L)
{
	if (lua_gettop(L) != 0)
		luaL_error(L, "fiber.testcancel(): bad arguments");
	fiber_testcancel();
	return 0;
}

static const struct luaL_reg lbox_fiber_meta [] = {
	{"id", lbox_fiber_id},
	{"name", lbox_fiber_name},
	{"__gc", lbox_fiber_gc},
	{NULL, NULL}
};

static const struct luaL_reg fiberlib[] = {
	{"sleep", lbox_fiber_sleep},
	{"self", lbox_fiber_self},
	{"find", lbox_fiber_find},
	{"cancel", lbox_fiber_cancel},
	{"testcancel", lbox_fiber_testcancel},
	{"create", lbox_fiber_create},
	{"resume", lbox_fiber_resume},
	{"yield", lbox_fiber_yield},
	{"status", lbox_fiber_status},
	{"name", lbox_fiber_name},
	{"detach", lbox_fiber_detach},
	{NULL, NULL}
};

/*
 * }}}
 */

const char *
tarantool_lua_tostring(struct lua_State *L, int index)
{
	/* we need an absolute index */
	if (index < 0)
		index = lua_gettop(L) + index + 1;
	lua_getglobal(L, "tostring");
	lua_pushvalue(L, index);
	/* pops both "tostring" and its argument */
	lua_call(L, 1, 1);
	lua_replace(L, index);
	return lua_tostring(L, index);
}

/**
 * Convert Lua stack to YAML and append to the given tbuf.
 */
static void
tarantool_lua_printstack_yaml(struct lua_State *L, struct tbuf *out)
{
	int top = lua_gettop(L);
	for (int i = 1; i <= top; i++) {
		if (lua_type(L, i) == LUA_TCDATA) {
			const char *sz = tarantool_lua_tostring(L, i);
			int len = strlen(sz);
			tbuf_printf(out, " - %-.*s\r\n", len - 3, sz);
		} else
			tbuf_printf(out, " - %s\r\n",
				    tarantool_lua_tostring(L, i));
	}
}

/**
 * A helper to serialize arguments of 'print' Lua built-in
 * to tbuf.
 */
static void
tarantool_lua_printstack(struct lua_State *L, struct tbuf *out)
{
	int top = lua_gettop(L);
	for (int i = 1; i <= top; i++) {
		if (lua_type(L, i) == LUA_TCDATA) {
			const char *sz = tarantool_lua_tostring(L, i);
			int len = strlen(sz);
			tbuf_printf(out, "%-.*s\r\n", len - 3, sz);
		} else
			tbuf_printf(out, "%s", tarantool_lua_tostring(L, i));
	}
}

/**
 * Redefine lua 'print' built-in to print either to the log file
 * (when Lua is used inside a module) or back to the user (for the
 * administrative console).
 *
 * When printing to the log file, we use 'say_info'.  To print to
 * the administrative console, we simply append everything to the
 * 'out' buffer, which is flushed to network at the end of every
 * administrative command.
 *
 * Note: administrative console output must be YAML-compatible.
 * If this is done automatically, the result is ugly, so we
 * don't do it. Creators of Lua procedures have to do it
 * themselves. Best we can do here is to add a trailing
 * \r\n if it's forgotten.
 */
static int
lbox_print(struct lua_State *L)
{
	lua_pushthread(L);
	lua_gettable(L, LUA_REGISTRYINDEX);
	struct tbuf *out = (struct tbuf *) lua_topointer(L, -1);
	/* pop 'out' */
	lua_pop(L, 1);

	if (out) {
		/* Administrative console */
		tarantool_lua_printstack(L, out);
		/* Courtesy: append YAML's \r\n if it's not already there */
		if (out->size < 2 || tbuf_str(out)[out->size-1] != '\n')
			tbuf_printf(out, "\r\n");
	} else {
		/* Add a message to the server log */
		out = tbuf_alloc(fiber->gc_pool);
		tarantool_lua_printstack(L, out);
		say_info("%s", tbuf_str(out));
	}
	return 0;
}

/**
 * Redefine lua 'pcall' built-in to correctly handle exceptions,
 * produced by 'box' C functions.
 *
 * See Lua documentation on 'pcall' for additional information.
 */
static int
lbox_pcall(struct lua_State *L)
{
	/*
	 * Lua pcall() returns true/false for completion status
	 * plus whatever the called function returns.
	 */
	@try {
		lua_call(L, lua_gettop(L) - 1, LUA_MULTRET);
		/* push completion status */
		lua_pushboolean(L, true);
		/* move 'true' to stack start */
		lua_insert(L, 1);
	} @catch (ClientError *e) {
		/*
		 * Note: FiberCancelException passes through this
		 * catch and thus leaves garbage on coroutine
		 * stack.
		 */
		/* pop any possible garbage */
		lua_settop(L, 0);
		/* completion status */
		lua_pushboolean(L, false);
		/* error message */
		lua_pushstring(L, e->errmsg);
	} @catch (tnt_Exception *e) {
		@throw;
	} @catch (...) {
		lua_settop(L, 1);
		/* completion status */
		lua_pushboolean(L, false);
		/* put the completion status below the error message. */
		lua_insert(L, -2);
	}
	return lua_gettop(L);
}

/**
 * Convert lua number or string to lua cdata 64bit number.
 */
static int
lbox_tonumber64(struct lua_State *L)
{
	uint64_t result = tarantool_lua_tointeger64(L, -1);
	return luaL_pushnumber64(L, result);
}

/**
 * A helper to register a single type metatable.
 */
void
tarantool_lua_register_type(struct lua_State *L, const char *type_name,
			    const struct luaL_Reg *methods)
{
	luaL_newmetatable(L, type_name);
	/*
	 * Conventionally, make the metatable point to itself
	 * in __index. If 'methods' contain a field for __index,
	 * this is a no-op.
	 */
	lua_pushvalue(L, -1);
	lua_setfield(L, -2, "__index");
	lua_pushstring(L, type_name);
	lua_setfield(L, -2, "__metatable");
	luaL_register(L, NULL, methods);
	lua_pop(L, 1);
}

/**
 * Remember the LuaJIT FFI extension reference index
 * to protect it from being garbage collected.
 */
static int ffi_ref = 0;

struct lua_State *
tarantool_lua_init()
{
	lua_State *L = luaL_newstate();
	if (L == NULL)
		return L;
	luaL_openlibs(L);
	/* Loading 'ffi' extension and making it inaccessible */
	lua_getglobal(L, "require");
	lua_pushstring(L, "ffi");
	if (lua_pcall(L, 1, 0, 0) != 0)
		panic("%s", lua_tostring(L, -1));
	lua_getglobal(L, "ffi");
	ffi_ref = luaL_ref(L, LUA_REGISTRYINDEX);
	lua_pushnil(L);
	lua_setglobal(L, "ffi");
	luaL_register(L, boxlib_name, boxlib);
	lua_pop(L, 1);
	luaL_register(L, fiberlib_name, fiberlib);
	lua_pop(L, 1);
	tarantool_lua_register_type(L, fiberlib_name, lbox_fiber_meta);
	lua_register(L, "print", lbox_print);
	lua_register(L, "pcall", lbox_pcall);
	lua_register(L, "tonumber64", lbox_tonumber64);
<<<<<<< HEAD
	lbox_slab_init(L);

=======

	box_lua_stat_init(L);
>>>>>>> 65fb1b88
	L = mod_lua_init(L);
	lbox_info_init(L);
	/* clear possible left-overs of init */
	lua_settop(L, 0);
	return L;
}

void
tarantool_lua_close(struct lua_State *L)
{
	luaL_unref(L, LUA_REGISTRYINDEX, ffi_ref);
	/* collects garbage, invoking userdata gc */
	lua_close(L);
}

/**
 * Attempt to append 'return ' before the chunk: if the chunk is
 * an expression, this pushes results of the expression onto the
 * stack. If the chunk is a statement, it won't compile. In that
 * case try to run the original string.
 */
static int
tarantool_lua_dostring(struct lua_State *L, const char *str)
{
	struct tbuf *buf = tbuf_alloc(fiber->gc_pool);
	tbuf_printf(buf, "%s%s", "return ", str);
	int r = luaL_loadstring(L, tbuf_str(buf));
	if (r) {
		/* pop the error message */
		lua_pop(L, 1);
		r = luaL_loadstring(L, str);
		if (r)
			return r;
	}
	@try {
		lua_call(L, 0, LUA_MULTRET);
	} @catch (ClientError *e) {
		lua_pushstring(L, e->errmsg);
		return 1;
	} @catch (tnt_Exception *e) {
		@throw;
	} @catch (...) {
		return 1;
	}
	return 0;
}

static int
tarantool_lua_dofile(struct lua_State *L, const char *filename)
{
	lua_getglobal(L, "dofile");
	lua_pushstring(L, filename);
	return lua_pcall(L, 1, 1, 0);
}

void
tarantool_lua(struct lua_State *L,
	      struct tbuf *out, const char *str)
{
	tarantool_lua_set_out(L, out);
	int r = tarantool_lua_dostring(L, str);
	tarantool_lua_set_out(L, NULL);
	if (r) {
		const char *msg = lua_tostring(L, -1);
		msg = msg ? msg : "";
		/* Make sure the output is YAMLish */
		tbuf_printf(out, "error: '%s'\r\n",
			    luaL_gsub(L, msg, "'", "''"));
	} else {
		tarantool_lua_printstack_yaml(L, out);
	}
	/* clear the stack from return values. */
	lua_settop(L, 0);
}

/**
 * Check if the given literal is a number/boolean or string
 * literal. A string literal needs quotes.
 */
static bool
is_string(const char *str)
{
	if (strcmp(str, "true") == 0 || strcmp(str, "false") == 0)
	    return false;
	if (! isdigit(*str))
	    return true;
	char *endptr;
	double r = strtod(str, &endptr);
	/* -Wunused-result warning suppression */
	(void) r;
	return *endptr != '\0';
}

/**
 * Make a new configuration available in Lua.
 * We could perhaps make Lua bindings to access the C
 * structure in question, but for now it's easier and just
 * as functional to convert the given configuration to a Lua
 * table and export the table into Lua.
 */
void
tarantool_lua_load_cfg(struct lua_State *L, struct tarantool_cfg *cfg)
{
	luaL_Buffer b;
	char *key, *value;

	luaL_buffinit(L, &b);
	tarantool_cfg_iterator_t *i = tarantool_cfg_iterator_init();
	luaL_addstring(&b,
		       "box.cfg = {}\n"
		       "setmetatable(box.cfg, {})\n"
		       "box.space = {}\n"
		       "setmetatable(box.space, getmetatable(box.cfg))\n"
		       "getmetatable(box.space).__index = "
		       "function(table, index)\n"
		       "  table[index] = {}\n"
		       "  setmetatable(table[index], getmetatable(table))\n"
		       "  return rawget(table, index)\n"
		       "end\n");
	while ((key = tarantool_cfg_iterator_next(i, cfg, &value)) != NULL) {
		if (value == NULL)
			continue;
		char *quote = is_string(value) ? "'" : "";
		if (strchr(key, '.') == NULL) {
			lua_pushfstring(L, "box.cfg.%s = %s%s%s\n",
					key, quote, value, quote);
			luaL_addvalue(&b);
		} else if (strncmp(key, "space", strlen("space")) == 0) {
			lua_pushfstring(L, "box.%s = %s%s%s\n",
					key, quote, value, quote);
			luaL_addvalue(&b);
		}
		free(value);
	}
	if (cfg->memcached_port) {
		lua_pushfstring(L,
		"box.space[%d].enabled = true\n"
		"box.space[%d].cardinality = 4\n"
		"box.space[%d].estimated_rows = 0\n"
		"box.space[%d].index[0].unique = true\n"
		"box.space[%d].index[0].type = 'HASH'\n"
		"box.space[%d].index[0].key_field[0].field_no = 0\n"
		"box.space[%d].index[0].key_field[0].field_type = 'STRING'\n",
		cfg->memcached_space, cfg->memcached_space,
		cfg->memcached_space, cfg->memcached_space,
		cfg->memcached_space, cfg->memcached_space,
		cfg->memcached_space);
		luaL_addvalue(&b);
	}
	luaL_addstring(&b,
		       "getmetatable(box.cfg).__newindex = "
		       "function(table, index)\n"
		       "  error('Attempt to modify a read-only table')\n"
		       "end\n"
		       "getmetatable(box.cfg).__index = nil\n"
		       "if type(box.on_reload_configuration) == 'function' "
		       "then\n"
		       "  box.on_reload_configuration()\n"
		       "end\n");
	luaL_pushresult(&b);
	if (luaL_loadstring(L, lua_tostring(L, -1)) != 0 ||
	    lua_pcall(L, 0, 0, 0) != 0) {
		panic("%s", lua_tostring(L, -1));
	}
	lua_pop(L, 1);
}

/**
 * Load start-up file routine.
 */
static void
load_init_script(void *L_ptr)
{
	struct lua_State *L = (struct lua_State *) L_ptr;

	char path[PATH_MAX + 1];
	snprintf(path, PATH_MAX, "%s/%s",
		 cfg.script_dir, TARANTOOL_LUA_INIT_SCRIPT);


	if (access(path, F_OK) == 0) {
		say_info("loading %s", path);
		/* Execute the init file. */
		if (tarantool_lua_dofile(L, path))
			panic("%s", lua_tostring(L, -1));
	}
	/*
	 * The file doesn't exist. It's OK, tarantool may
	 * have no init file.
	 */
}

/**
 * Unset functions in the Lua state which can be used to
 * execute external programs or otherwise introduce a breach
 * in security.
 *
 * @param L is a Lua State.
 */
static void
tarantool_lua_sandbox(struct lua_State *L)
{
	/*
	 * Unset some functions for security reasons:
	 * 1. Some os.* functions (like os.execute, os.exit, etc..)
	 * 2. require(), since it can be used to provide access to ffi
	 * or anything else we unset in 1.
	 */
	int result = tarantool_lua_dostring(L,
					    "os.execute = nil\n"
					    "os.exit = nil\n"
					    "os.rename = nil\n"
					    "os.tmpname = nil\n"
					    "os.remove = nil\n"
					    "require = nil\n");
	if (result)
		panic("%s", lua_tostring(L, -1));
}

void
tarantool_lua_load_init_script(struct lua_State *L)
{
	/*
	 * init script can call box.fiber.yield (including implicitly via
	 * box.insert, box.update, etc...), but box.fiber.yield() today,
	 * which, when called from 'sched' fiber crashes the server.
	 * To work this problem around we must run init script in
	 * a separate fiber.
	 */
	struct fiber *loader = fiber_create(TARANTOOL_LUA_INIT_SCRIPT, -1,
					    load_init_script, L);
	fiber_call(loader);
	/* Outside the startup file require() or ffi are not
	 * allowed.
	*/
	tarantool_lua_sandbox(tarantool_L);

}
<|MERGE_RESOLUTION|>--- conflicted
+++ resolved
@@ -42,12 +42,9 @@
 #include "pickle.h"
 #include "fiber.h"
 #include <ctype.h>
-<<<<<<< HEAD
 #include "tarantool_lua_info.h"
 #include "tarantool_lua_slab.h"
-=======
 #include "tarantool_lua_stat.h"
->>>>>>> 65fb1b88
 
 #include TARANTOOL_CONFIG
 
@@ -1217,15 +1214,13 @@
 	lua_register(L, "print", lbox_print);
 	lua_register(L, "pcall", lbox_pcall);
 	lua_register(L, "tonumber64", lbox_tonumber64);
-<<<<<<< HEAD
-	lbox_slab_init(L);
-
-=======
-
-	box_lua_stat_init(L);
->>>>>>> 65fb1b88
+
 	L = mod_lua_init(L);
-	lbox_info_init(L);
+
+	tarantool_lua_info_init(L);
+	tarantool_lua_slab_init(L);
+	tarantool_lua_stat_init(L);
+
 	/* clear possible left-overs of init */
 	lua_settop(L, 0);
 	return L;
