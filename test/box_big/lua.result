insert into t1 values ('brave', 'new', 'world')
Insert OK, 1 row affected
lua box.space[1].index[1]:min()
---
 - 'brave': {'new', 'world'}
...
lua box.space[1].index[1]:max()
---
 - 'brave': {'new', 'world'}
...
call box.select(1, 1, 'new', 'world')
Found 1 tuple:
['brave', 'new', 'world']
#
# A test case for Bug #904208
# "assert failed, when key cardinality is greater than index cardinality"
# https://bugs.launchpad.net/tarantool/+bug/904208
#
call box.select(1, 1, 'new', 'world', 'order')
An error occurred: ER_KEY_PART_COUNT, 'Key part count 3 is greater than index part count 2'
call box.delete(1, 'brave')
Found 1 tuple:
['brave', 'new', 'world']
#
# A test case for Bug #902091
# "Positioned iteration over a multipart index doesn't work"
# https://bugs.launchpad.net/tarantool/+bug/902091
#
insert into t1 values ('item 1', 'alabama', 'song')
Insert OK, 1 row affected
insert into t1 values ('item 2', 'california', 'dreaming ')
Insert OK, 1 row affected
insert into t1 values ('item 3', 'california', 'uber alles')
Insert OK, 1 row affected
insert into t1 values ('item 4', 'georgia', 'on my mind')
Insert OK, 1 row affected
lua iter, tuple = box.space[1].index[1]:next('california')
---
...
lua tuple
---
 - 'item 2': {'california', 'dreaming '}
...
lua iter, tuple = box.space[1].index[1]:next(iter)
---
...
lua tuple
---
 - 'item 3': {'california', 'uber alles'}
...
call box.delete(1, 'item 1')
Found 1 tuple:
['item 1', 'alabama', 1735290739]
call box.delete(1, 'item 2')
Found 1 tuple:
['item 2', 'california', 'dreaming ']
call box.delete(1, 'item 3')
Found 1 tuple:
['item 3', 'california', 'uber alles']
call box.delete(1, 'item 4')
Found 1 tuple:
['item 4', 'georgia', 'on my mind']
insert into t5 values ('01234567', 'new', 'world')
Insert OK, 1 row affected
insert into t5 values ('00000000', 'of', 'puppets')
Insert OK, 1 row affected
insert into t5 values ('00000001', 'of', 'might', 'and', 'magic')
Insert OK, 1 row affected
call box.select_range(5, 1, 2, 'of')
Found 2 tuples:
['00000001', 'of', 'might', 'and', 'magic']
['00000000', 'of', 'puppets']
call box.select_reverse_range(5, 1, 2, 'of')
Found 2 tuples:
['00000000', 'of', 'puppets']
['00000001', 'of', 'might', 'and', 'magic']
lua box.space[5]:truncate()
---
...
lua box.insert('8', tonumber64('18446744073709551615'), 'magic')
---
 - 18446744073709551615: {'magic'}
...
lua tu = box.select('8', '0', tonumber64('18446744073709551615'))
---
...
lua num = box.unpack('l', tu[0])
---
...
lua print(num)
---
18446744073709551615
...
lua type(num) == 'cdata'
---
 - true
...
lua num == tonumber64('18446744073709551615')
---
 - true
...
lua num,num1,num2 = box.unpack('lll', tu[0], tu[0], tu[0])
---
...
lua num == tonumber64('18446744073709551615')
---
 - true
...
lua num1 == tonumber64('18446744073709551615')
---
 - true
...
lua num2 == tonumber64('18446744073709551615')
---
 - true
...
lua box.insert(14, 0, 0)
---
 - 0: {0}
...
lua box.insert(14, 1, 0)
---
 - 1: {0}
...
lua box.insert(14, 2, 0)
---
 - 2: {0}
...
lua box.insert(14, 3, 0)
---
 - 3: {0}
...
lua box.insert(14, 4, 0)
---
 - 4: {0}
...
lua box.insert(14, 5, 0)
---
 - 5: {0}
...
lua box.insert(14, 6, 0)
---
 - 6: {0}
...
lua box.insert(14, 7, 0)
---
 - 7: {0}
...
lua box.insert(14, 8, 0)
---
 - 8: {0}
...
lua box.insert(14, 9, 0)
---
 - 9: {0}
...
lua box.select_range(14, 1, 10)
---
 - 0: {0}
 - 1: {0}
 - 2: {0}
 - 3: {0}
 - 4: {0}
 - 5: {0}
 - 6: {0}
 - 7: {0}
 - 8: {0}
 - 9: {0}
...
lua box.select_reverse_range(14, 1, 10)
---
 - 9: {0}
 - 8: {0}
 - 7: {0}
 - 6: {0}
 - 5: {0}
 - 4: {0}
 - 3: {0}
 - 2: {0}
 - 1: {0}
 - 0: {0}
...
lua box.select_reverse_range(14, 1, 4)
---
 - 9: {0}
 - 8: {0}
 - 7: {0}
 - 6: {0}
...

#
# Tests for box.index iterators
#

lua box.insert(16, 'pid_1', 'sid_1', 'tid_999')
---
 - 'pid_1': {'sid_1', 'tid_999'}
...
lua box.insert(16, 'pid_2', 'sid_1', 'tid_998')
---
 - 'pid_2': {'sid_1', 'tid_998'}
...
lua box.insert(16, 'pid_3', 'sid_1', 'tid_997')
---
 - 'pid_3': {'sid_1', 'tid_997'}
...
lua box.insert(16, 'pid_4', 'sid_2', 'tid_996')
---
 - 'pid_4': {'sid_2', 'tid_996'}
...
lua box.insert(16, 'pid_5', 'sid_2', 'tid_995')
---
 - 'pid_5': {'sid_2', 'tid_995'}
...
lua box.insert(16, 'pid_6', 'sid_2', 'tid_994')
---
 - 'pid_6': {'sid_2', 'tid_994'}
...
lua for k, v in box.space[16].index[1].idx.next, box.space[16].index[1].idx, 'sid_1' do print(v) end
---
'pid_3': {'sid_1', 'tid_997'}
'pid_2': {'sid_1', 'tid_998'}
'pid_1': {'sid_1', 'tid_999'}
'pid_6': {'sid_2', 'tid_994'}
'pid_5': {'sid_2', 'tid_995'}
'pid_4': {'sid_2', 'tid_996'}
...
lua for k, v in box.space[16].index[1].idx.prev, box.space[16].index[1].idx, 'sid_2' do print(v) end
---
'pid_4': {'sid_2', 'tid_996'}
'pid_5': {'sid_2', 'tid_995'}
'pid_6': {'sid_2', 'tid_994'}
'pid_1': {'sid_1', 'tid_999'}
'pid_2': {'sid_1', 'tid_998'}
'pid_3': {'sid_1', 'tid_997'}
...
lua for k, v in box.space[16].index[1].idx.next_equal, box.space[16].index[1].idx, 'sid_1' do print(v) end
---
'pid_3': {'sid_1', 'tid_997'}
'pid_2': {'sid_1', 'tid_998'}
'pid_1': {'sid_1', 'tid_999'}
...
lua for k, v in box.space[16].index[1].idx.prev_equal, box.space[16].index[1].idx, 'sid_1' do print(v) end
---
'pid_1': {'sid_1', 'tid_999'}
'pid_2': {'sid_1', 'tid_998'}
'pid_3': {'sid_1', 'tid_997'}
...
lua for k, v in box.space[16].index[1].idx.next_equal, box.space[16].index[1].idx, 'sid_2' do print(v) end
---
'pid_6': {'sid_2', 'tid_994'}
'pid_5': {'sid_2', 'tid_995'}
'pid_4': {'sid_2', 'tid_996'}
...
lua for k, v in box.space[16].index[1].idx.prev_equal, box.space[16].index[1].idx, 'sid_2' do print(v) end
---
'pid_4': {'sid_2', 'tid_996'}
'pid_5': {'sid_2', 'tid_995'}
'pid_6': {'sid_2', 'tid_994'}
...
lua box.insert(17, 1, 1, 1)
---
 - 1: {1, 1}
...
lua box.insert(17, 2, 2, 0)
---
 - 2: {2, 0}
...
lua box.insert(17, 3, 2, 1)
---
 - 3: {2, 1}
...
lua box.insert(17, 4, 3, 0)
---
 - 4: {3, 0}
...
lua box.insert(17, 5, 3, 1)
---
 - 5: {3, 1}
...
lua box.insert(17, 6, 3, 2)
---
 - 6: {3, 2}
...
lua box.space[17].index[1].idx:count(1)
---
 - 1
...
lua box.space[17].index[1].idx:count(2)
---
 - 2
...
lua box.space[17].index[1].idx:count(2, 1)
---
 - 1
...
lua box.space[17].index[1].idx:count(2, 2)
---
 - 0
...
lua box.space[17].index[1].idx:count(3)
---
 - 3
...
lua box.space[17].index[1].idx:count(3, 3)
---
 - 0
...
lua box.space[17].index[1].idx:count()
---
error: 'index.count(): one or more arguments expected'
...
<<<<<<< HEAD
lua box.auto_increment(18, 'a')
---
 - 0: {'a'}
...
lua box.insert(18, 5)
---
 - 5: {}
...
lua box.auto_increment(18, 'b')
---
 - 6: {'b'}
...
lua box.auto_increment(18, 'c')
---
 - 7: {'c'}
=======
lua t=box.insert(12, '1', '2', '3', '4', '5', '6', '7')
---
...
lua t:transform(7, 0, '8', '9', '100')
---
 - '1': {'2', '3', '4', '5', '6', '7', '8', '9', '100'}
...
lua t:transform(0, 1)
---
 - '2': {'3', '4', '5', '6', '7'}
...
lua t:transform(1, 4)
---
 - '1': {'6', '7'}
...
lua t:transform(-1, 1)
---
 - '1': {'2', '3', '4', '5', '6'}
...
lua t:transform(-3, 2)
---
 - '1': {'2', '3', '4', '7'}
...
lua t:transform(0, 0, 'A')
---
 - 'A': {'1', '2', '3', '4', '5', '6', '7'}
...
lua t:transform(-1, 0, 'A')
---
 - '1': {'2', '3', '4', '5', '6', 'A', '7'}
...
lua t:transform(0, 1, 'A')
---
 - 'A': {'2', '3', '4', '5', '6', '7'}
...
lua t:transform(-1, 1, 'B')
---
 - '1': {'2', '3', '4', '5', '6', 'B'}
...
lua t:transform(0, 2, 'C')
---
 - 'C': {'3', '4', '5', '6', '7'}
...
lua t:transform(2, 0, 'hello')
---
 - '1': {'2', 'hello', '3', '4', '5', '6', '7'}
...
lua t:transform(0, -1, 'C')
---
error: 'tuple.transform(): len is negative'
...
lua t:transform(0, 100)
---
 - '': {}
...
lua t:transform(-100, 1)
---
error: 'tuple.transform(): offset is out of bound'
...
lua t=box.insert(12, 'A', '2', '3', '4', '3', '2', '5', '6', '3', '7')
---
...
lua t:find('2')
---
 - 1
...
lua t:find('4')
---
 - 3
...
lua t:find('5')
---
 - 6
...
lua t:find('A')
---
 - 0
...
lua t:find('0')
---
...
lua t:findall('A')
---
 - 0
...
lua t:findall('2')
---
 - 1
 - 5
...
lua t:findall('3')
---
 - 2
 - 4
 - 8
...
lua t:findall('0')
---
>>>>>>> 4fb89577
...
<|MERGE_RESOLUTION|>--- conflicted
+++ resolved
@@ -1,13 +1,13 @@
 insert into t1 values ('brave', 'new', 'world')
 Insert OK, 1 row affected
 lua box.space[1].index[1]:min()
----
- - 'brave': {'new', 'world'}
-...
+---
+ - 'brave': {'new', 'world'}
+...
 lua box.space[1].index[1]:max()
----
- - 'brave': {'new', 'world'}
-...
+---
+ - 'brave': {'new', 'world'}
+...
 call box.select(1, 1, 'new', 'world')
 Found 1 tuple:
 ['brave', 'new', 'world']
@@ -35,19 +35,19 @@
 insert into t1 values ('item 4', 'georgia', 'on my mind')
 Insert OK, 1 row affected
 lua iter, tuple = box.space[1].index[1]:next('california')
----
-...
+---
+...
 lua tuple
----
- - 'item 2': {'california', 'dreaming '}
-...
+---
+ - 'item 2': {'california', 'dreaming '}
+...
 lua iter, tuple = box.space[1].index[1]:next(iter)
----
-...
+---
+...
 lua tuple
----
- - 'item 3': {'california', 'uber alles'}
-...
+---
+ - 'item 3': {'california', 'uber alles'}
+...
 call box.delete(1, 'item 1')
 Found 1 tuple:
 ['item 1', 'alabama', 1735290739]
@@ -75,355 +75,353 @@
 ['00000000', 'of', 'puppets']
 ['00000001', 'of', 'might', 'and', 'magic']
 lua box.space[5]:truncate()
----
-...
+---
+...
 lua box.insert('8', tonumber64('18446744073709551615'), 'magic')
----
- - 18446744073709551615: {'magic'}
-...
+---
+ - 18446744073709551615: {'magic'}
+...
 lua tu = box.select('8', '0', tonumber64('18446744073709551615'))
----
-...
+---
+...
 lua num = box.unpack('l', tu[0])
----
-...
+---
+...
 lua print(num)
----
-18446744073709551615
-...
+---
+18446744073709551615
+...
 lua type(num) == 'cdata'
----
- - true
-...
+---
+ - true
+...
 lua num == tonumber64('18446744073709551615')
----
- - true
-...
+---
+ - true
+...
 lua num,num1,num2 = box.unpack('lll', tu[0], tu[0], tu[0])
----
-...
+---
+...
 lua num == tonumber64('18446744073709551615')
----
- - true
-...
+---
+ - true
+...
 lua num1 == tonumber64('18446744073709551615')
----
- - true
-...
+---
+ - true
+...
 lua num2 == tonumber64('18446744073709551615')
----
- - true
-...
+---
+ - true
+...
 lua box.insert(14, 0, 0)
----
- - 0: {0}
-...
+---
+ - 0: {0}
+...
 lua box.insert(14, 1, 0)
----
- - 1: {0}
-...
+---
+ - 1: {0}
+...
 lua box.insert(14, 2, 0)
----
- - 2: {0}
-...
+---
+ - 2: {0}
+...
 lua box.insert(14, 3, 0)
----
- - 3: {0}
-...
+---
+ - 3: {0}
+...
 lua box.insert(14, 4, 0)
----
- - 4: {0}
-...
+---
+ - 4: {0}
+...
 lua box.insert(14, 5, 0)
----
- - 5: {0}
-...
+---
+ - 5: {0}
+...
 lua box.insert(14, 6, 0)
----
- - 6: {0}
-...
+---
+ - 6: {0}
+...
 lua box.insert(14, 7, 0)
----
- - 7: {0}
-...
+---
+ - 7: {0}
+...
 lua box.insert(14, 8, 0)
----
- - 8: {0}
-...
+---
+ - 8: {0}
+...
 lua box.insert(14, 9, 0)
----
- - 9: {0}
-...
+---
+ - 9: {0}
+...
 lua box.select_range(14, 1, 10)
----
- - 0: {0}
- - 1: {0}
- - 2: {0}
- - 3: {0}
- - 4: {0}
- - 5: {0}
- - 6: {0}
- - 7: {0}
- - 8: {0}
- - 9: {0}
-...
+---
+ - 0: {0}
+ - 1: {0}
+ - 2: {0}
+ - 3: {0}
+ - 4: {0}
+ - 5: {0}
+ - 6: {0}
+ - 7: {0}
+ - 8: {0}
+ - 9: {0}
+...
 lua box.select_reverse_range(14, 1, 10)
----
- - 9: {0}
- - 8: {0}
- - 7: {0}
- - 6: {0}
- - 5: {0}
- - 4: {0}
- - 3: {0}
- - 2: {0}
- - 1: {0}
- - 0: {0}
-...
+---
+ - 9: {0}
+ - 8: {0}
+ - 7: {0}
+ - 6: {0}
+ - 5: {0}
+ - 4: {0}
+ - 3: {0}
+ - 2: {0}
+ - 1: {0}
+ - 0: {0}
+...
 lua box.select_reverse_range(14, 1, 4)
----
- - 9: {0}
- - 8: {0}
- - 7: {0}
- - 6: {0}
-...
+---
+ - 9: {0}
+ - 8: {0}
+ - 7: {0}
+ - 6: {0}
+...
 
 #
 # Tests for box.index iterators
 #
 
 lua box.insert(16, 'pid_1', 'sid_1', 'tid_999')
----
- - 'pid_1': {'sid_1', 'tid_999'}
-...
+---
+ - 'pid_1': {'sid_1', 'tid_999'}
+...
 lua box.insert(16, 'pid_2', 'sid_1', 'tid_998')
----
- - 'pid_2': {'sid_1', 'tid_998'}
-...
+---
+ - 'pid_2': {'sid_1', 'tid_998'}
+...
 lua box.insert(16, 'pid_3', 'sid_1', 'tid_997')
----
- - 'pid_3': {'sid_1', 'tid_997'}
-...
+---
+ - 'pid_3': {'sid_1', 'tid_997'}
+...
 lua box.insert(16, 'pid_4', 'sid_2', 'tid_996')
----
- - 'pid_4': {'sid_2', 'tid_996'}
-...
+---
+ - 'pid_4': {'sid_2', 'tid_996'}
+...
 lua box.insert(16, 'pid_5', 'sid_2', 'tid_995')
----
- - 'pid_5': {'sid_2', 'tid_995'}
-...
+---
+ - 'pid_5': {'sid_2', 'tid_995'}
+...
 lua box.insert(16, 'pid_6', 'sid_2', 'tid_994')
----
- - 'pid_6': {'sid_2', 'tid_994'}
-...
+---
+ - 'pid_6': {'sid_2', 'tid_994'}
+...
 lua for k, v in box.space[16].index[1].idx.next, box.space[16].index[1].idx, 'sid_1' do print(v) end
----
-'pid_3': {'sid_1', 'tid_997'}
-'pid_2': {'sid_1', 'tid_998'}
-'pid_1': {'sid_1', 'tid_999'}
-'pid_6': {'sid_2', 'tid_994'}
-'pid_5': {'sid_2', 'tid_995'}
-'pid_4': {'sid_2', 'tid_996'}
-...
+---
+'pid_3': {'sid_1', 'tid_997'}
+'pid_2': {'sid_1', 'tid_998'}
+'pid_1': {'sid_1', 'tid_999'}
+'pid_6': {'sid_2', 'tid_994'}
+'pid_5': {'sid_2', 'tid_995'}
+'pid_4': {'sid_2', 'tid_996'}
+...
 lua for k, v in box.space[16].index[1].idx.prev, box.space[16].index[1].idx, 'sid_2' do print(v) end
----
-'pid_4': {'sid_2', 'tid_996'}
-'pid_5': {'sid_2', 'tid_995'}
-'pid_6': {'sid_2', 'tid_994'}
-'pid_1': {'sid_1', 'tid_999'}
-'pid_2': {'sid_1', 'tid_998'}
-'pid_3': {'sid_1', 'tid_997'}
-...
+---
+'pid_4': {'sid_2', 'tid_996'}
+'pid_5': {'sid_2', 'tid_995'}
+'pid_6': {'sid_2', 'tid_994'}
+'pid_1': {'sid_1', 'tid_999'}
+'pid_2': {'sid_1', 'tid_998'}
+'pid_3': {'sid_1', 'tid_997'}
+...
 lua for k, v in box.space[16].index[1].idx.next_equal, box.space[16].index[1].idx, 'sid_1' do print(v) end
----
-'pid_3': {'sid_1', 'tid_997'}
-'pid_2': {'sid_1', 'tid_998'}
-'pid_1': {'sid_1', 'tid_999'}
-...
+---
+'pid_3': {'sid_1', 'tid_997'}
+'pid_2': {'sid_1', 'tid_998'}
+'pid_1': {'sid_1', 'tid_999'}
+...
 lua for k, v in box.space[16].index[1].idx.prev_equal, box.space[16].index[1].idx, 'sid_1' do print(v) end
----
-'pid_1': {'sid_1', 'tid_999'}
-'pid_2': {'sid_1', 'tid_998'}
-'pid_3': {'sid_1', 'tid_997'}
-...
+---
+'pid_1': {'sid_1', 'tid_999'}
+'pid_2': {'sid_1', 'tid_998'}
+'pid_3': {'sid_1', 'tid_997'}
+...
 lua for k, v in box.space[16].index[1].idx.next_equal, box.space[16].index[1].idx, 'sid_2' do print(v) end
----
-'pid_6': {'sid_2', 'tid_994'}
-'pid_5': {'sid_2', 'tid_995'}
-'pid_4': {'sid_2', 'tid_996'}
-...
+---
+'pid_6': {'sid_2', 'tid_994'}
+'pid_5': {'sid_2', 'tid_995'}
+'pid_4': {'sid_2', 'tid_996'}
+...
 lua for k, v in box.space[16].index[1].idx.prev_equal, box.space[16].index[1].idx, 'sid_2' do print(v) end
----
-'pid_4': {'sid_2', 'tid_996'}
-'pid_5': {'sid_2', 'tid_995'}
-'pid_6': {'sid_2', 'tid_994'}
-...
+---
+'pid_4': {'sid_2', 'tid_996'}
+'pid_5': {'sid_2', 'tid_995'}
+'pid_6': {'sid_2', 'tid_994'}
+...
 lua box.insert(17, 1, 1, 1)
----
- - 1: {1, 1}
-...
+---
+ - 1: {1, 1}
+...
 lua box.insert(17, 2, 2, 0)
----
- - 2: {2, 0}
-...
+---
+ - 2: {2, 0}
+...
 lua box.insert(17, 3, 2, 1)
----
- - 3: {2, 1}
-...
+---
+ - 3: {2, 1}
+...
 lua box.insert(17, 4, 3, 0)
----
- - 4: {3, 0}
-...
+---
+ - 4: {3, 0}
+...
 lua box.insert(17, 5, 3, 1)
----
- - 5: {3, 1}
-...
+---
+ - 5: {3, 1}
+...
 lua box.insert(17, 6, 3, 2)
----
- - 6: {3, 2}
-...
+---
+ - 6: {3, 2}
+...
 lua box.space[17].index[1].idx:count(1)
----
- - 1
-...
+---
+ - 1
+...
 lua box.space[17].index[1].idx:count(2)
----
- - 2
-...
+---
+ - 2
+...
 lua box.space[17].index[1].idx:count(2, 1)
----
- - 1
-...
+---
+ - 1
+...
 lua box.space[17].index[1].idx:count(2, 2)
----
- - 0
-...
+---
+ - 0
+...
 lua box.space[17].index[1].idx:count(3)
----
- - 3
-...
+---
+ - 3
+...
 lua box.space[17].index[1].idx:count(3, 3)
----
- - 0
-...
+---
+ - 0
+...
 lua box.space[17].index[1].idx:count()
----
-error: 'index.count(): one or more arguments expected'
-...
-<<<<<<< HEAD
+---
+error: 'index.count(): one or more arguments expected'
+...
 lua box.auto_increment(18, 'a')
----
- - 0: {'a'}
-...
+---
+ - 0: {'a'}
+...
 lua box.insert(18, 5)
----
- - 5: {}
-...
+---
+ - 5: {}
+...
 lua box.auto_increment(18, 'b')
----
- - 6: {'b'}
-...
+---
+ - 6: {'b'}
+...
 lua box.auto_increment(18, 'c')
----
- - 7: {'c'}
-=======
+---
+ - 7: {'c'}
+...
 lua t=box.insert(12, '1', '2', '3', '4', '5', '6', '7')
----
-...
+---
+...
 lua t:transform(7, 0, '8', '9', '100')
----
- - '1': {'2', '3', '4', '5', '6', '7', '8', '9', '100'}
-...
+---
+ - '1': {'2', '3', '4', '5', '6', '7', '8', '9', '100'}
+...
 lua t:transform(0, 1)
----
- - '2': {'3', '4', '5', '6', '7'}
-...
+---
+ - '2': {'3', '4', '5', '6', '7'}
+...
 lua t:transform(1, 4)
----
- - '1': {'6', '7'}
-...
+---
+ - '1': {'6', '7'}
+...
 lua t:transform(-1, 1)
----
- - '1': {'2', '3', '4', '5', '6'}
-...
+---
+ - '1': {'2', '3', '4', '5', '6'}
+...
 lua t:transform(-3, 2)
----
- - '1': {'2', '3', '4', '7'}
-...
+---
+ - '1': {'2', '3', '4', '7'}
+...
 lua t:transform(0, 0, 'A')
----
- - 'A': {'1', '2', '3', '4', '5', '6', '7'}
-...
+---
+ - 'A': {'1', '2', '3', '4', '5', '6', '7'}
+...
 lua t:transform(-1, 0, 'A')
----
- - '1': {'2', '3', '4', '5', '6', 'A', '7'}
-...
+---
+ - '1': {'2', '3', '4', '5', '6', 'A', '7'}
+...
 lua t:transform(0, 1, 'A')
----
- - 'A': {'2', '3', '4', '5', '6', '7'}
-...
+---
+ - 'A': {'2', '3', '4', '5', '6', '7'}
+...
 lua t:transform(-1, 1, 'B')
----
- - '1': {'2', '3', '4', '5', '6', 'B'}
-...
+---
+ - '1': {'2', '3', '4', '5', '6', 'B'}
+...
 lua t:transform(0, 2, 'C')
----
- - 'C': {'3', '4', '5', '6', '7'}
-...
+---
+ - 'C': {'3', '4', '5', '6', '7'}
+...
 lua t:transform(2, 0, 'hello')
----
- - '1': {'2', 'hello', '3', '4', '5', '6', '7'}
-...
+---
+ - '1': {'2', 'hello', '3', '4', '5', '6', '7'}
+...
 lua t:transform(0, -1, 'C')
----
-error: 'tuple.transform(): len is negative'
-...
+---
+error: 'tuple.transform(): len is negative'
+...
 lua t:transform(0, 100)
----
- - '': {}
-...
+---
+ - '': {}
+...
 lua t:transform(-100, 1)
----
-error: 'tuple.transform(): offset is out of bound'
-...
+---
+error: 'tuple.transform(): offset is out of bound'
+...
 lua t=box.insert(12, 'A', '2', '3', '4', '3', '2', '5', '6', '3', '7')
----
-...
+---
+...
 lua t:find('2')
----
- - 1
-...
+---
+ - 1
+...
 lua t:find('4')
----
- - 3
-...
+---
+ - 3
+...
 lua t:find('5')
----
- - 6
-...
+---
+ - 6
+...
 lua t:find('A')
----
- - 0
-...
+---
+ - 0
+...
 lua t:find('0')
----
-...
+---
+...
 lua t:findall('A')
----
- - 0
-...
+---
+ - 0
+...
 lua t:findall('2')
----
- - 1
- - 5
-...
+---
+ - 1
+ - 5
+...
 lua t:findall('3')
----
- - 2
- - 4
- - 8
-...
+---
+ - 2
+ - 4
+ - 8
+...
 lua t:findall('0')
----
->>>>>>> 4fb89577
-...
+---
+...