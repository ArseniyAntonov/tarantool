import os
import re
import sys
import ctypes
import struct

from lib.test_suite import check_tarantool_import

check_tarantool_import()
from tarantool.request import (
        RequestPing,
        RequestInsert,
        RequestSelect,
        RequestCall,
        RequestUpdate,
        RequestDelete,
)

ER = {
    0: "ER_OK"                  ,
    1: "ER_NONMASTER"           ,
    2: "ER_ILLEGAL_PARAMS"      ,
    3: "ER_SECONDARY"           ,
    4: "ER_TUPLE_IS_RO"         ,
    5: "ER_INDEX_TYPE"          ,
    6: "ER_SPACE_EXISTS"        ,
    7: "ER_MEMORY_ISSUE"        ,
    8: "ER_CREATE_SPACE"        ,
    9: "ER_INJECTION"           ,
   10: "ER_UNSUPPORTED"         ,
   11: "ER_RESERVED11"          ,
   12: "ER_RESERVED12"          ,
   13: "ER_RESERVED13"          ,
   14: "ER_RESERVED14"          ,
   15: "ER_RESERVED15"          ,
   16: "ER_RESERVED16"          ,
   17: "ER_RESERVED17"          ,
   18: "ER_RESERVED18"          ,
   19: "ER_RESERVED19"          ,
   20: "ER_RESERVED20"          ,
   21: "ER_RESERVED21"          ,
   22: "ER_RESERVED22"          ,
   23: "ER_RESERVED23"          ,
   24: "ER_DROP_SPACE"          ,
   25: "ER_ALTER_SPACE"         ,
   26: "ER_FIBER_STACK"         ,
   27: "ER_MODIFY_INDEX"        ,
   28: "ER_TUPLE_FORMAT_LIMIT"  ,
   29: "ER_LAST_DROP"           ,
   30: "ER_DROP_PRIMARY_KEY"    ,
   31: "ER_SPACE_ARITY"         ,
   32: "ER_INDEX_ARITY"         ,
   33: "ER_UNUSED33"            ,
   34: "ER_UNUSED34"            ,
   35: "ER_UNUSED35"            ,
   36: "ER_UNUSED36"            ,
   37: "ER_UNUSED37"            ,
   38: "ER_KEY_FIELD_TYPE"      ,
   39: "ER_WAL_IO"              ,
   40: "ER_FIELD_TYPE"          ,
   41: "ER_ARG_TYPE"            ,
   42: "ER_SPLICE"              ,
   43: "ER_TUPLE_IS_TOO_LONG"   ,
   44: "ER_UNKNOWN_UPDATE_OP"   ,
   45: "ER_EXACT_MATCH"         ,
   46: "ER_FIELD_TYPE_MISMATCH" ,
   47: "ER_KEY_PART_COUNT"      ,
   48: "ER_PROC_RET"            ,
   49: "ER_TUPLE_NOT_FOUND"     ,
   50: "ER_NO_SUCH_PROC"        ,
   51: "ER_PROC_LUA"            ,
   52: "ER_SPACE_DISABLED"      ,
   53: "ER_NO_SUCH_INDEX"       ,
   54: "ER_NO_SUCH_FIELD"       ,
   55: "ER_TUPLE_FOUND"         ,
   56: "ER_UNUSED"              ,
   57: "ER_NO_SUCH_SPACE"
}

<<<<<<< HEAD
errstr = """---
- error:
    errcode: {0}
    errmsg: {1}
..."""

def format_error(response):
    return errstr.format(ER[response.return_code], response.return_message)

def format_yamllike(response):
    table = ("\n"+"\n".join(["- "+str(list(k)) for k in response])) \
            if len(response) else ""
    return "---{0}\n...".format(table)

class Statement(object):
    def __init__(self):
        pass
    def pack(self, connection):
        pass
    def unpack(self, response):
        pass
=======
def format_error(return_code, response):
    err_code = return_code >> 8;
    return "An error occurred: {0}, '{1}'".\
        format(ER.get(err_code, "ER_UNKNOWN (%d)" % err_code), response[4:-1])


def save_varint32(value):
    """Implement Perl pack's 'w' option, aka base 128 encoding."""
    res = ''
    if value >= 1 << 7:
        if value >= 1 << 14:
            if value >= 1 << 21:
                if value >= 1 << 28:
                    res += chr(value >> 28 & 0xff | 0x80)
                res += chr(value >> 21 & 0xff | 0x80)
            res += chr(value >> 14 & 0xff | 0x80)
        res += chr(value >> 7 & 0xff | 0x80)
    res += chr(value & 0x7F)

    return res


def read_varint32(varint, offset):
    """Implement Perl unpack's 'w' option, aka base 128 decoding."""
    res = ord(varint[offset])
    if ord(varint[offset]) >= 0x80:
        offset += 1
        res = ((res - 0x80) << 7) + ord(varint[offset])
        if ord(varint[offset]) >= 0x80:
            offset += 1
            res = ((res - 0x80) << 7) + ord(varint[offset])
            if ord(varint[offset]) >= 0x80:
                offset += 1
                res = ((res - 0x80) << 7) + ord(varint[offset])
                if ord(varint[offset]) >= 0x80:
                    offset += 1
                    res = ((res - 0x80) << 7) + ord(varint[offset])
    return res, offset + 1


def opt_resize_buf(buf, newsize):
    if len(buf) < newsize:
        return ctypes.create_string_buffer(buf.value, max(2*len, newsize))
    return buf


def pack_field(value, buf, offset):
    if type(value) is int or type(value) is long:
        if value > 0xffffffff:
            raise RuntimeError("Integer value is too big")
        buf = opt_resize_buf(buf, offset + INT_FIELD_LEN)
        struct.pack_into("<cL", buf, offset, chr(INT_FIELD_LEN), value)
        offset += INT_FIELD_LEN + 1
    elif type(value) is str:
        opt_resize_buf(buf, offset + INT_BER_MAX_LEN + len(value))
        value_len_ber = save_varint32(len(value))
        struct.pack_into("{0}s{1}s".format(len(value_len_ber), len(value)),
                         buf, offset, value_len_ber, value)
        offset += len(value_len_ber) + len(value)
    else:
        raise RuntimeError("Unsupported value type in value list")
    return (buf, offset)


def pack_tuple(value_list, buf, offset):
    """Represents <tuple> rule in tarantool protocol description.
    Pack tuple into a binary representation.
    buf and offset are in-out parameters, offset is advanced
    to the amount of bytes that it took to pack the tuple"""

    # length of int field: 1 byte - field len (is always 4), 4 bytes - data
    # max length of compressed integer
    cardinality = len(value_list)
    struct.pack_into("<L", buf, offset, cardinality)
    offset += INT_FIELD_LEN
    for value in value_list:
        (buf, offset) = pack_field(value, buf, offset)

    return buf, offset


def pack_operation_list(update_list, buf, offset):
    buf = opt_resize_buf(buf, offset + INT_FIELD_LEN)
    struct.pack_into("<L", buf, offset, len(update_list))
    offset += INT_FIELD_LEN
    for update in update_list:
        opt_resize_buf(buf, offset + INT_FIELD_LEN + 1)
        struct.pack_into("<Lc", buf, offset,
                         update[0],
                         chr(UPDATE_SET_FIELD_OPCODE))
        offset += INT_FIELD_LEN + 1
        (buf, offset) = pack_field(update[1], buf, offset)

    return (buf, offset)


def unpack_tuple(response, offset):
    (size, cardinality) = struct.unpack("<LL", response[offset:offset + 8])
    offset += 8
    res = []
    while len(res) < cardinality:
        (data_len, offset) = read_varint32(response, offset)
        data = response[offset:offset+data_len]
        offset += data_len
        if data_len == 4:
            (data,) = struct.unpack("<L", data)
            res.append((str(data)))
        else:
            res.append("'" + data + "'")

    return '[' + ', '.join(res) + ']', offset

>>>>>>> 8e8cd061

class StatementPing(Statement):
    def pack(self, connection):
        return RequestPing(connection)

    def unpack(self, response):
        if response._return_code:
            return format_error(response)
        return "---\n- ok\n..."

class StatementInsert(Statement):
    def __init__(self, table_name, value_list):
        self.space_no = table_name
        self.flags = 0x03 # ADD + RET
        self.value_list = value_list

    def pack(self, connection):
        return RequestInsert(connection, self.space_no, self.value_list,
                self.flags)

    def unpack(self, response):
        if response.return_code:
            return format_error(response)
        return format_yamllike(response)

class StatementReplace(Statement):
    def __init__(self, table_name, value_list):
        self.space_no = table_name
        self.flags = 0x05 # REPLACE + RET
        self.value_list = value_list

    def pack(self, connection):
        return RequestInsert(connection, self.space_no, self.value_list,
                self.flags)

    def unpack(self, response):
        if response.return_code:
            return format_error(response)
        return format_yamllike(response)

class StatementUpdate(Statement):
    def __init__(self, table_name, update_list, where):
        self.space_no = table_name
        self.flags = 0
        self.key_no = where[0]
        if self.key_no != 0:
            raise RuntimeError("UPDATE can only be made by the"
                    " primary key (#0)")
        self.value_list = where[1]
        self.update_list = [(pair[0], '=', pair[1]) for pair in update_list]

    def pack(self, connection):
        return RequestUpdate(connection, self.space_no, self.value_list,
                self.update_list, True)

    def unpack(self, response):
        if response.return_code:
            return format_error(response)
        return format_yamllike(response)

class StatementDelete(Statement):
    def __init__(self, table_name, where):
        self.space_no = table_name
        self.flags = 0
        key_no = where[0]
        if key_no != 0:
            raise RuntimeError("DELETE can only be made by the "
                    "primary key (#0)")
        self.value_list = where[1]

    def pack(self, connection):
        return RequestDelete(connection, self.space_no, self.value_list, True)

    def unpack(self, response):
        if response.return_code:
            return format_error(response)
        return format_yamllike(response)

class StatementSelect(Statement):
    def __init__(self, table_name, where, limit):
        self.space_no = table_name
        self.index_no = None
        self.key_list = []
        if not where:
            self.index_no = 0
            self.key_list = [[]]
        else:
            for (index_no, key) in where:
                self.key_list.append([key, ])
                if self.index_no == None:
                    self.index_no = index_no
                elif self.index_no != index_no:
                    raise RuntimeError("All key values in a disjunction must "
                            "refer to the same index")
        self.offset = 0
        self.limit = limit

    def pack(self, connection):
        return RequestSelect(connection, self.space_no, self.index_no,
                self.key_list , self.offset, self.limit)

    def unpack(self, response):
        if response.return_code:
            return format_error(response)
        if self.sort:
            response = sorted(response[0:])
        return format_yamllike(response)

class StatementCall(StatementSelect):
    def __init__(self, proc_name, value_list):
        self.proc_name = proc_name
# the binary protocol passes everything into procedure as strings
# convert input to strings to avoid data mangling by the protocol
        self.value_list = map(lambda val: str(val), value_list)

    def pack(self, connection):
        return RequestCall(connection, self.proc_name, self.value_list, True)<|MERGE_RESOLUTION|>--- conflicted
+++ resolved
@@ -77,7 +77,6 @@
    57: "ER_NO_SUCH_SPACE"
 }
 
-<<<<<<< HEAD
 errstr = """---
 - error:
     errcode: {0}
@@ -85,7 +84,9 @@
 ..."""
 
 def format_error(response):
-    return errstr.format(ER[response.return_code], response.return_message)
+    return errstr.format(
+        ER.get(response.return_code, "ER_UNKNOWN (%d)" % response.return_code),
+        response.return_message)
 
 def format_yamllike(response):
     table = ("\n"+"\n".join(["- "+str(list(k)) for k in response])) \
@@ -99,120 +100,6 @@
         pass
     def unpack(self, response):
         pass
-=======
-def format_error(return_code, response):
-    err_code = return_code >> 8;
-    return "An error occurred: {0}, '{1}'".\
-        format(ER.get(err_code, "ER_UNKNOWN (%d)" % err_code), response[4:-1])
-
-
-def save_varint32(value):
-    """Implement Perl pack's 'w' option, aka base 128 encoding."""
-    res = ''
-    if value >= 1 << 7:
-        if value >= 1 << 14:
-            if value >= 1 << 21:
-                if value >= 1 << 28:
-                    res += chr(value >> 28 & 0xff | 0x80)
-                res += chr(value >> 21 & 0xff | 0x80)
-            res += chr(value >> 14 & 0xff | 0x80)
-        res += chr(value >> 7 & 0xff | 0x80)
-    res += chr(value & 0x7F)
-
-    return res
-
-
-def read_varint32(varint, offset):
-    """Implement Perl unpack's 'w' option, aka base 128 decoding."""
-    res = ord(varint[offset])
-    if ord(varint[offset]) >= 0x80:
-        offset += 1
-        res = ((res - 0x80) << 7) + ord(varint[offset])
-        if ord(varint[offset]) >= 0x80:
-            offset += 1
-            res = ((res - 0x80) << 7) + ord(varint[offset])
-            if ord(varint[offset]) >= 0x80:
-                offset += 1
-                res = ((res - 0x80) << 7) + ord(varint[offset])
-                if ord(varint[offset]) >= 0x80:
-                    offset += 1
-                    res = ((res - 0x80) << 7) + ord(varint[offset])
-    return res, offset + 1
-
-
-def opt_resize_buf(buf, newsize):
-    if len(buf) < newsize:
-        return ctypes.create_string_buffer(buf.value, max(2*len, newsize))
-    return buf
-
-
-def pack_field(value, buf, offset):
-    if type(value) is int or type(value) is long:
-        if value > 0xffffffff:
-            raise RuntimeError("Integer value is too big")
-        buf = opt_resize_buf(buf, offset + INT_FIELD_LEN)
-        struct.pack_into("<cL", buf, offset, chr(INT_FIELD_LEN), value)
-        offset += INT_FIELD_LEN + 1
-    elif type(value) is str:
-        opt_resize_buf(buf, offset + INT_BER_MAX_LEN + len(value))
-        value_len_ber = save_varint32(len(value))
-        struct.pack_into("{0}s{1}s".format(len(value_len_ber), len(value)),
-                         buf, offset, value_len_ber, value)
-        offset += len(value_len_ber) + len(value)
-    else:
-        raise RuntimeError("Unsupported value type in value list")
-    return (buf, offset)
-
-
-def pack_tuple(value_list, buf, offset):
-    """Represents <tuple> rule in tarantool protocol description.
-    Pack tuple into a binary representation.
-    buf and offset are in-out parameters, offset is advanced
-    to the amount of bytes that it took to pack the tuple"""
-
-    # length of int field: 1 byte - field len (is always 4), 4 bytes - data
-    # max length of compressed integer
-    cardinality = len(value_list)
-    struct.pack_into("<L", buf, offset, cardinality)
-    offset += INT_FIELD_LEN
-    for value in value_list:
-        (buf, offset) = pack_field(value, buf, offset)
-
-    return buf, offset
-
-
-def pack_operation_list(update_list, buf, offset):
-    buf = opt_resize_buf(buf, offset + INT_FIELD_LEN)
-    struct.pack_into("<L", buf, offset, len(update_list))
-    offset += INT_FIELD_LEN
-    for update in update_list:
-        opt_resize_buf(buf, offset + INT_FIELD_LEN + 1)
-        struct.pack_into("<Lc", buf, offset,
-                         update[0],
-                         chr(UPDATE_SET_FIELD_OPCODE))
-        offset += INT_FIELD_LEN + 1
-        (buf, offset) = pack_field(update[1], buf, offset)
-
-    return (buf, offset)
-
-
-def unpack_tuple(response, offset):
-    (size, cardinality) = struct.unpack("<LL", response[offset:offset + 8])
-    offset += 8
-    res = []
-    while len(res) < cardinality:
-        (data_len, offset) = read_varint32(response, offset)
-        data = response[offset:offset+data_len]
-        offset += data_len
-        if data_len == 4:
-            (data,) = struct.unpack("<L", data)
-            res.append((str(data)))
-        else:
-            res.append("'" + data + "'")
-
-    return '[' + ', '.join(res) + ']', offset
-
->>>>>>> 8e8cd061
 
 class StatementPing(Statement):
     def pack(self, connection):
